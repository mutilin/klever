#!/usr/bin/python3

import json
import multiprocessing
import os
import re

from core.lkvog.strategies import scotch
from core.lkvog.strategies import closure
from core.lkvog.strategies import advanced
from core.lkvog.strategies import strategies_list
from core.lkvog.strategies import strategy_utils
import core.components
import core.utils


def before_launch_sub_job_components(context):
    context.mqs['Linux kernel attrs'] = multiprocessing.Queue()
    context.mqs['Linux kernel build cmd descs'] = multiprocessing.Queue()
    context.mqs['Linux kernel module dependencies'] = multiprocessing.Queue()
    context.mqs['Linux kernel module sizes'] = multiprocessing.Queue()
    context.mqs['Linux kernel modules'] = multiprocessing.Queue()
    context.mqs['Linux kernel additional modules'] = multiprocessing.Queue()
    context.mqs['Linux kernel module loc'] = multiprocessing.Queue()


def after_set_linux_kernel_attrs(context):
    context.mqs['Linux kernel attrs'].put(context.linux_kernel['attrs'])


def after_get_linux_kernel_build_cmd_desc(context):
    with open(context.linux_kernel['build cmd desc file'], encoding='ascii') as fp:
        context.mqs['Linux kernel build cmd descs'].put(json.load(fp))


def after_get_all_linux_kernel_build_cmd_descs(context):
    context.logger.info('Terminate Linux kernel build command descriptions message queue')
    context.mqs['Linux kernel build cmd descs'].put(None)


class LKVOG(core.components.Component):
    def generate_linux_kernel_verification_objects(self):
        self.linux_kernel_verification_objs_gen = {}
        self.common_prj_attrs = {}
        self.linux_kernel_build_cmd_out_file_desc = multiprocessing.Manager().dict()
        self.linux_kernel_module_names_mq = multiprocessing.Queue()
        self.linux_kernel_clusters_mq = multiprocessing.Queue()
        self.module = {}
        self.all_modules = {}
        self.verification_obj_desc = {}
        self.all_clusters = set()
        self.checked_modules = set()
<<<<<<< HEAD
        self.loc = {}
=======
        self.cc_full_descs_files = {}
>>>>>>> 40bb2a7b

        self.extract_linux_kernel_verification_objs_gen_attrs()
        self.set_common_prj_attrs()
        core.utils.report(self.logger,
                          'attrs',
                          {
                              'id': self.id,
                              'attrs': self.linux_kernel_verification_objs_gen['attrs']
                          },
                          self.mqs['report files'],
                          self.conf['main working directory'])
        self.launch_subcomponents(('ALKBCDP', self.process_all_linux_kernel_build_cmd_descs),
                                  ('AVODG', self.generate_all_verification_obj_descs))

        self.send_loc_report()

    def send_loc_report(self):
        loc = self.mqs['Linux kernel module loc'].get()
        self.mqs['Linux kernel module loc'].close()
        self.linux_kernel_verification_objs_gen['data'] = loc
        core.utils.report(self.logger,
                          'data',
                          {
                              'id': self.id,
                              'data': json.dumps(self.linux_kernel_verification_objs_gen['data'])
                          },
                          self.mqs['report files'],
                          self.conf['main working directory'])

    main = generate_linux_kernel_verification_objects

    def set_common_prj_attrs(self):
        self.logger.info('Set common project atributes')
        self.common_prj_attrs = self.linux_kernel_verification_objs_gen['attrs']

    def extract_linux_kernel_verification_objs_gen_attrs(self):
        self.logger.info('Extract Linux kernel verification objects generation strategy atributes')

        self.linux_kernel_verification_objs_gen['attrs'] = self.mqs['Linux kernel attrs'].get()
        self.mqs['Linux kernel attrs'].close()
        self.linux_kernel_verification_objs_gen['attrs'].extend(
            [{'LKVOG strategy': [{'name': self.conf['LKVOG strategy']['name']}]}])

    def get_modules_from_deps(self, subsystem, deps):
        # Extract all modules in subsystem from dependencies.
        ret = set()
        for module in deps:
            if module.startswith(subsystem):
                ret.add(module)
            for dep in deps[module]:
                if dep.startswith(subsystem):
                    ret.add(dep)
        return ret

    def is_part_of_subsystem(self, module, modules):
        # Returns true if module is a part of subsystem that contains in modules.
        for module2 in modules:
            if module.id.startswith(module2):
                return True
        else:
            return False

    def generate_all_verification_obj_descs(self):
        strategy_name = self.conf['LKVOG strategy']['name']

        module_deps_function = {}
        module_sizes = {}
        if 'module dependencies file' in self.conf['Linux kernel']:
            module_deps_function = self.mqs['Linux kernel module dependencies'].get()
        if 'module sizes file' in self.conf['Linux kernel']:
            module_sizes = self.mqs['Linux kernel module sizes'].get()

        if 'module dependencies file' not in self.conf['Linux kernel']:
            if strategy_name == 'separate modules':
                self.mqs['Linux kernel modules'].put({'build kernel': False,
                                                      'modules': self.conf['Linux kernel']['modules']})

            else:
                if 'external modules' not in self.conf['Linux kernel']:
                    self.mqs['Linux kernel modules'].put({'build kernel': True})

                else:
                    self.mqs['Linux kernel modules'].put({'build kernel': True,
                                                          'modules': self.conf['Linux kernel']['modules']})

                module_deps_function = self.mqs['Linux kernel module dependencies'].get()
                module_sizes = self.mqs['Linux kernel module sizes'].get()

        self.mqs['Linux kernel module dependencies'].close()
        self.mqs['Linux kernel module sizes'].close()

        if strategy_name not in strategies_list:
            raise NotImplementedError("Strategy {0} not implemented".format(strategy_name))

        strategy_params = {'module_deps_function': module_deps_function,
                           'work dir': os.path.abspath(os.path.join(self.conf['main working directory'],
                                                                    strategy_name)),
                           'module_sizes': module_sizes}
        strategy = strategies_list[strategy_name](self.logger, strategy_params, self.conf['LKVOG strategy'])

        build_modules = set()
        self.logger.debug("Initial list of modules to be built: {0}".format(self.conf['Linux kernel']['modules']))
        for kernel_module in self.conf['Linux kernel']['modules']:
            kernel_module = kernel_module if 'external modules' not in self.conf['Linux kernel'] \
                else 'ext-modules/' + kernel_module
            if re.search(r'\.ko$', kernel_module) or kernel_module == 'all':
                # Invidiual module.
                self.logger.debug('Use strategy for {0} module'.format(kernel_module))
                clusters = strategy.divide(kernel_module)
                self.all_clusters.update(clusters)
                for cluster in clusters:
                    if self.conf['LKVOG strategy'].get('draw graphs', False):
                        cluster.draw(".")
                    for cluster_module in cluster.modules:
                        build_modules.add(cluster_module.id)
                        self.checked_modules.add(cluster_module.id)
            else:
                # Module is subsystem.
                build_modules.add(kernel_module)
                subsystem_modules = self.get_modules_from_deps(kernel_module, module_deps_function)
                for module2 in subsystem_modules:
                    clusters = strategy.divide(module2)
                    self.all_clusters.update(clusters)
                    for cluster in clusters:
                        if self.conf['LKVOG strategy'].get('draw graphs', False):
                            cluster.draw(".")
                        for module3 in cluster.modules:
                            self.checked_modules.add(module3.id)
                            if not self.is_part_of_subsystem(module3, build_modules):
                                build_modules.add(module3.id)

        self.logger.debug('Final list of modules to be build: {0}'.format(build_modules))

        if 'module dependencies file' in self.conf['Linux kernel']:
            self.mqs['Linux kernel modules'].put({'build kernel': False, 'modules': list(build_modules)})

        else:
            self.mqs['Linux kernel module dependencies'].close()
        self.logger.info('Generate all Linux kernel verification object decriptions')

        cc_ready = set()
        while True:
            self.module['name'] = self.linux_kernel_module_names_mq.get()

            if self.module['name'] is None:
                self.logger.debug('Linux kernel module names was terminated')
                self.linux_kernel_module_names_mq.close()
                break

            match = False
            if 'modules' in self.conf['Linux kernel']:
                if 'all' in self.conf['Linux kernel']['modules']:
                    match = True
                else:
                    for modules in build_modules:
                        if re.search(r'^{0}|{1}'.format(modules, os.path.join('ext-modules', modules)),
                                     self.module['name']):
                            match = True
                            break
            else:
                self.logger.warning(
                    'Module {0} will not be verified since modules to be verified are not specified'.format(
                        self.module['name']))
            if not match:
                continue
            self.logger.debug('Recieved module {0}'.format(self.module['name']))
            cc_ready.add(self.module['name'])

            if not self.module['name'] in self.all_modules:
                self.all_modules[self.module['name']] = True
                module_clusters = []
                if self.module['name'] in self.checked_modules:
                    # Find clusters
                    for cluster in self.all_clusters:
                        if self.module['name'] in [module.id for module in cluster.modules]:
                            for cluster_module in cluster.modules:
                                if cluster_module.id not in cc_ready:
                                    break
                            else:
                                module_clusters.append(cluster)
                    # Remove clusters that will be checked.
                    self.all_clusters = set(filter(lambda cluster: cluster not in module_clusters,
                                                   self.all_clusters))
                else:
                    self.checked_modules.add(strategy_utils.Module(self.module['name']))
                    module_clusters.append(strategy_utils.Graph([strategy_utils.Module(self.module['name'])]))

                for cluster in module_clusters:
                    self.cluster = cluster
                    # TODO: specification requires to do this in parallel...
                    self.generate_verification_obj_desc()
        self.mqs['Linux kernel module loc'].put(self.loc)

    def generate_verification_obj_desc(self):
        self.logger.info(
            'Generate Linux kernel verification object description for module "{0}"'.format(self.module['name']))

        strategy = self.conf['LKVOG strategy']['name']

        self.verification_obj_desc['id'] = self.cluster.root.id

        if len(self.cluster.modules) > 1:
            self.verification_obj_desc['id'] += self.cluster.md5_hash

        self.logger.debug('Linux kernel verification object id is "{0}"'.format(self.verification_obj_desc['id']))

        self.verification_obj_desc['grps'] = []
        self.verification_obj_desc['deps'] = {}
        self.loc[self.verification_obj_desc['id']] = 0
        for module in self.cluster.modules:
            cc_full_desc_files = self.__find_cc_full_desc_files(module.id)
            self.verification_obj_desc['grps'].append({'id': module.id,
                                                       'cc full desc files': cc_full_desc_files})
            self.verification_obj_desc['deps'][module.id] = \
                [predecessor.id for predecessor in module.predecessors if predecessor in self.cluster.modules]
            self.loc[self.verification_obj_desc['id']] += self.__get_module_loc(cc_full_desc_files)

        self.logger.debug(
            'Linux kernel verification object groups are "{0}"'.format(self.verification_obj_desc['grps']))

        self.logger.debug(
            'Linux kernel verification object dependencies are "{0}"'.format(self.verification_obj_desc['deps']))

        if self.conf['keep intermediate files']:
            verification_obj_desc_file = '{0}.json'.format(self.verification_obj_desc['id'])
            if os.path.isfile(verification_obj_desc_file):
                raise FileExistsError(
                    'Linux kernel verification object description file "{0}" already exists'.format(
                        verification_obj_desc_file))
            self.logger.debug(
                'Dump Linux kernel verification object description for module "{0}" to file "{1}"'.format(
                    self.module['name'], verification_obj_desc_file))
            os.makedirs(os.path.dirname(verification_obj_desc_file), exist_ok=True)
            with open(verification_obj_desc_file, 'w', encoding='ascii') as fp:
                    json.dump(self.verification_obj_desc, fp, sort_keys=True, indent=4)

        else:
            raise NotImplementedError(
                'Linux kernel verification object generation strategy "{0}" is not supported'.format(strategy))

    def process_all_linux_kernel_build_cmd_descs(self):
        self.logger.info('Process all Linux kernel build command decriptions')

        while True:
            desc = self.mqs['Linux kernel build cmd descs'].get()

            if desc is None:
                self.logger.debug('Linux kernel build command descriptions message queue was terminated')
                self.mqs['Linux kernel build cmd descs'].close()
                self.logger.info('Terminate Linux kernel module names message queue')
                self.linux_kernel_module_names_mq.put(None)
                break

            self.process_linux_kernel_build_cmd_desc(desc)

    def process_linux_kernel_build_cmd_desc(self, desc):
        self.logger.info(
            'Process description of Linux kernel build command "{0}" {1}'.format(desc['type'],
                                                                                 '(output file is {0})'.format(
                                                                                     '"{0}"'.format(desc['out file'])
                                                                                     if desc['out file']
                                                                                     else 'not specified')))

        # Build map from Linux kernel build command output files to correpsonding descriptions.
        # If more than one build command has the same output file their descriptions are added as list in chronological
        # order (more early commands are processed more early and placed at the beginning of this list).
        if desc['out file'] in self.linux_kernel_build_cmd_out_file_desc:
            self.linux_kernel_build_cmd_out_file_desc[desc['out file']] = self.linux_kernel_build_cmd_out_file_desc[
                                                                              desc['out file']] + [desc]
        else:
            self.linux_kernel_build_cmd_out_file_desc[desc['out file']] = [desc]

        if desc['type'] == 'LD' and re.search(r'\.ko$', desc['out file']):
            self.linux_kernel_module_names_mq.put(desc['out file'])

    def __find_cc_full_desc_files(self, out_file):
        self.logger.debug('Find CC full description files for "{0}"'.format(out_file))

        if out_file in self.cc_full_descs_files:
            self.logger.debug('CC full description files for "{0}" were already found'.format(out_file))
            return self.cc_full_descs_files[out_file]

        cc_full_desc_files = []
        # Get more older build commands more early if more than one build command has the same output file.
        out_file_desc = self.linux_kernel_build_cmd_out_file_desc[out_file][-1]

        # Remove got build command description from map. It is assumed that each build command output file can be used
        # as input file of another build command just once.
        self.linux_kernel_build_cmd_out_file_desc[out_file] = self.linux_kernel_build_cmd_out_file_desc[out_file][:-1]

        if out_file_desc:
            if out_file_desc['type'] == 'CC':
                # Do not include assembler files into verification objects since we have no means to instrument and to
                # analyse them.
                if not re.search(r'\.S$', out_file_desc['in files'][0], re.IGNORECASE):
                    cc_full_desc_files.append(out_file_desc['full desc file'])
            else:
                for in_file in out_file_desc['in files']:
                    cc_full_desc_files.extend(self.__find_cc_full_desc_files(in_file))

<<<<<<< HEAD
        return cc_full_desc_files

    def __get_module_loc(self, cc_full_desc_files):
        loc = 0
        for cc_full_desc_file in cc_full_desc_files:
            with open(os.path.join(self.conf['main working directory'], cc_full_desc_file)) as fp:
                json_cc_full_desc_file = json.load(fp)
                for file in json_cc_full_desc_file['in files']:
                    # Simple file's line counter
                    loc += sum(1 for line in open(os.path.join(self.conf['main working directory'], os.pardir,
                                                               self.conf['Linux kernel']['source'], file)))
        return loc
=======
        self.cc_full_descs_files[out_file] = cc_full_desc_files
        
        return cc_full_desc_files
>>>>>>> 40bb2a7b
<|MERGE_RESOLUTION|>--- conflicted
+++ resolved
@@ -50,11 +50,8 @@
         self.verification_obj_desc = {}
         self.all_clusters = set()
         self.checked_modules = set()
-<<<<<<< HEAD
         self.loc = {}
-=======
         self.cc_full_descs_files = {}
->>>>>>> 40bb2a7b
 
         self.extract_linux_kernel_verification_objs_gen_attrs()
         self.set_common_prj_attrs()
@@ -355,7 +352,8 @@
                 for in_file in out_file_desc['in files']:
                     cc_full_desc_files.extend(self.__find_cc_full_desc_files(in_file))
 
-<<<<<<< HEAD
+        self.cc_full_descs_files[out_file] = cc_full_desc_files
+        
         return cc_full_desc_files
 
     def __get_module_loc(self, cc_full_desc_files):
@@ -367,9 +365,4 @@
                     # Simple file's line counter
                     loc += sum(1 for line in open(os.path.join(self.conf['main working directory'], os.pardir,
                                                                self.conf['Linux kernel']['source'], file)))
-        return loc
-=======
-        self.cc_full_descs_files[out_file] = cc_full_desc_files
-        
-        return cc_full_desc_files
->>>>>>> 40bb2a7b
+        return loc