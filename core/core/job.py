--- conflicted
+++ resolved
@@ -505,17 +505,12 @@
             while True:
                 coverage_info = self.mqs['rule specifications and coverage info files'].get()
 
-<<<<<<< HEAD
-            job_id = coverage_info['job id']
-            try:
-=======
                 if coverage_info is None:
                     self.logger.debug('Rule specification coverage info files message queue was terminated')
                     self.mqs['rule specifications and coverage info files'].close()
                     break
 
                 job_id = coverage_info['job id']
->>>>>>> 6d71b320
                 self.logger.debug('Get coverage for job {!r}'.format(job_id))
                 if 'coverage info file' in coverage_info:
                     if job_id not in total_coverage_infos:
@@ -582,14 +577,10 @@
                     if not self.conf['keep intermediate files']:
                         for coverage_file in coverage_info_dumped_files:
                             os.remove(coverage_file)
-<<<<<<< HEAD
-            finally:
-=======
                     self.vals['coverage_finished'][job_id] = True
         finally:
             self.logger.debug("Allow finish all jobs")
             for job_id in self.vals['coverage_finished'].keys():
->>>>>>> 6d71b320
                 self.vals['coverage_finished'][job_id] = True
 
         self.logger.info("Finish coverage reporting")
