#
# Copyright (c) 2018 ISP RAS (http://www.ispras.ru)
# Ivannikov Institute for System Programming of the Russian Academy of Sciences
#
# Licensed under the Apache License, Version 2.0 (the "License");
# you may not use this file except in compliance with the License.
# You may obtain a copy of the License at
#
#     http://www.apache.org/licenses/LICENSE-2.0
#
# Unless required by applicable law or agreed to in writing, software
# distributed under the License is distributed on an "AS IS" BASIS,
# WITHOUT WARRANTIES OR CONDITIONS OF ANY KIND, either express or implied.
# See the License for the specific language governing permissions and
# limitations under the License.
#

import copy
import hashlib
import importlib
import json
import multiprocessing
import os
import re
import time
import zipfile

import core.utils
import core.components
from core.progress import PW
from core.coverage import JCR


JOB_FORMAT = 1
JOB_ARCHIVE = 'job.zip'
NECESSARY_FILES = ['job.json', 'tasks.json', 'verifier profiles.json', 'rule specs.json']


def start_jobs(core_obj, locks, vals):
    core_obj.logger.info('Check how many jobs we need to start and setup them')

    core_obj.logger.info('Extract job archive "{0}" to directory "{1}"'.format(JOB_ARCHIVE, 'job'))
    with zipfile.ZipFile(JOB_ARCHIVE) as ZipFile:
        ZipFile.extractall('job')

    for configuration_file in NECESSARY_FILES:
        path = core.utils.find_file_or_dir(core_obj.logger, os.path.curdir, configuration_file)
        with open(path, 'r', encoding='utf8') as fp:
            try:
                json.load(fp)
            except json.decoder.JSONDecodeError as err:
                raise ValueError("Cannot parse JSON configuration file {!r}: {}".format(configuration_file, err)) \
                    from None

    common_components_conf = __get_common_components_conf(core_obj.logger, core_obj.conf)
    core_obj.logger.info("Start results arranging and reporting subcomponent")

    core_obj.logger.info('Get job class')
    if 'Class' in common_components_conf:
        job_type = common_components_conf['Class']
    else:
        raise KeyError('Specify job class within job.json')
    core_obj.logger.debug('Job class is "{0}"'.format(job_type))

    if 'Common' in common_components_conf and 'Sub-jobs' not in common_components_conf:
        raise KeyError('You can not specify common sub-jobs configuration without sub-jobs themselves')

    if 'Common' in common_components_conf:
        common_components_conf.update(common_components_conf['Common'])
        del (common_components_conf['Common'])

    subcomponents = []
    try:
        queues_to_terminate = []

<<<<<<< HEAD
        pc = PW(core_obj.conf, core_obj.logger, core_obj.ID, core_obj.callbacks, core_obj.mqs, locks, vals,
                separate_from_parent=False, include_child_resources=True, session=core_obj.session,
                total_subjobs=(len(common_components_conf['Sub-jobs']) if 'Sub-jobs' in common_components_conf else 0))
=======
        pc = core.progress.PW(core_obj.conf, core_obj.logger, core_obj.ID, core_obj.callbacks,
                              core_obj.mqs, locks, vals, separate_from_parent=False,
                              include_child_resources=True, session=core_obj.session,
                              total_subjobs=(len(common_components_conf['Sub-jobs'])
                                             if 'Sub-jobs' in common_components_conf else 0))
>>>>>>> aa70aed8
        pc.start()
        subcomponents.append(pc)

        if 'collect total code coverage' in common_components_conf and \
                common_components_conf['collect total code coverage']:
            def after_process_finished_task(context):
                coverage_info_file = os.path.join(context.conf['main working directory'], context.coverage_info_file)
                if os.path.isfile(coverage_info_file):
                    context.mqs['rule specifications and coverage info files'].put({
                        'job id': context.conf['job identifier'],
                        'rule specification': context.rule_specification,
                        'coverage info file': coverage_info_file
                    })

            def after_launch_sub_job_components(context):
                context.logger.debug('Put "{0}" job id for finish coverage'.format(context.id))
                context.mqs['rule specifications and coverage info files'].put({
                    'job id': context.id
                })

            cr = JCR(core_obj.conf, core_obj.logger, core_obj.ID, core_obj.callbacks, core_obj.mqs, locks, vals,
                     separate_from_parent=False, include_child_resources=True, queues_to_terminate=queues_to_terminate)
            # This can be done only in this module otherwise callbacks will be missed
            core.components.set_component_callbacks(core_obj.logger, Job,
                                                    [after_launch_sub_job_components, after_process_finished_task])
            cr.start()
            subcomponents.append(cr)

        if 'Sub-jobs' in common_components_conf:
            if __check_ideal_verdicts(common_components_conf):
                ra = RA(core_obj.conf, core_obj.logger, core_obj.ID, core_obj.callbacks, core_obj.mqs,
                        locks, vals, separate_from_parent=False, include_child_resources=True,
                        job_type=job_type, queues_to_terminate=queues_to_terminate)
                ra.start()
                subcomponents.append(ra)

            core_obj.logger.info('Decide sub-jobs')
            sub_job_solvers_num = core.utils.get_parallel_threads_num(core_obj.logger, common_components_conf,
                                                                      'Sub-jobs processing')
            core_obj.logger.debug('Sub-jobs will be decided in parallel by "{0}" solvers'.format(sub_job_solvers_num))
            __solve_sub_jobs(core_obj, locks, vals, common_components_conf, job_type,
                             subcomponents + [core_obj.uploading_reports_process])
        else:
            # Klever Core working directory is used for the only sub-job that is job itcore.
            job = Job(
                core_obj.conf, core_obj.logger, core_obj.ID, core_obj.callbacks, core_obj.mqs,
                locks, vals,
                id='-',
                work_dir=os.path.join(os.path.curdir, 'job'),
                separate_from_parent=True,
                include_child_resources=False,
                job_type=job_type,
                components_common_conf=common_components_conf)
            core.components.launch_workers(core_obj.logger, [job], subcomponents + [core_obj.uploading_reports_process])
            core_obj.logger.info("Finished main job")
    except Exception:
        for p in subcomponents:
            if p.is_alive():
                p.terminate()
        raise

    # Stop queues
    for queue in queues_to_terminate:
        core_obj.logger.info('Terminate queue {!r}'.format(queue))
        core_obj.mqs[queue].put(None)
    # Stop subcomponents
    core_obj.logger.info('Jobs are solved, waiting for subcomponents')
    for subcomponent in subcomponents:
        subcomponent.join()
    core_obj.logger.info('Jobs and arranging results reporter finished')


def __check_ideal_verdicts(conf):
    # Check that configuration has ideal verdicts sets for at least one sub-job
    if 'ideal verdicts' in conf:
        return True
    if 'Sub-jobs' in conf:
        for sj in conf['Sub-jobs']:
            if 'ideal verdicts' in sj:
                return True
    return False


def __get_common_components_conf(logger, conf):
    logger.info('Get components common configuration')

    with open(core.utils.find_file_or_dir(logger, os.path.curdir, 'job.json'), encoding='utf8') as fp:
        components_common_conf = json.load(fp)

    # Add complete Klever Core configuration itself to components configuration since almost all its attributes will
    # be used somewhere in components.
    components_common_conf.update(conf)

    if components_common_conf['keep intermediate files']:
        if os.path.isfile('components common conf.json'):
            raise FileExistsError(
                'Components common configuration file "components common conf.json" already exists')
        logger.debug('Create components common configuration file "components common conf.json"')
        with open('components common conf.json', 'w', encoding='utf8') as fp:
            json.dump(components_common_conf, fp, ensure_ascii=False, sort_keys=True, indent=4)

    return components_common_conf


def __solve_sub_jobs(core_obj, locks, vals, components_common_conf, job_type, subcomponents):
    sub_jobs = []

    def constructor(number):
        # Sub-job configuration is based on common sub-jobs configuration.
        sub_job_components_common_conf = copy.deepcopy(components_common_conf)
        del (sub_job_components_common_conf['Sub-jobs'])
        sub_job_concrete_conf = core.utils.merge_confs(sub_job_components_common_conf,
                                                       components_common_conf['Sub-jobs'][number])

        core_obj.logger.info('Get sub-job name and type')
        external_modules = sub_job_concrete_conf['Linux kernel'].get('external modules', '')

        modules = sub_job_concrete_conf['Linux kernel']['modules']
        if len(modules) == 1:
            modules_hash = modules[0]
        else:
            modules_hash = hashlib.sha1(''.join(modules).encode('utf8')).hexdigest()[:7]

        rule_specs = sub_job_concrete_conf['rule specifications']
        if len(rule_specs) == 1:
            rule_specs_hash = rule_specs[0]
        else:
            rule_specs_hash = hashlib.sha1(''.join(rule_specs).encode('utf8')).hexdigest()[:7]

        if job_type == 'Validation on commits in Linux kernel Git repositories':
            commit = sub_job_concrete_conf['Linux kernel']['Git repository']['commit']
            if len(commit) != 12 and (len(commit) != 13 or commit[12] != '~'):
                raise ValueError(
                    'Commit hashes should have 12 symbols and optional "~" at the end ("{0}" is given)'
                    .format(commit))

            sub_job_id_prefix = os.path.join(commit, external_modules)
        elif job_type == 'Verification of Linux kernel modules':
            sub_job_id_prefix = os.path.join(str(number), external_modules)
        else:
            raise NotImplementedError('Job class "{0}" is not supported'.format(job_type))

        sub_job_id = os.path.join(sub_job_id_prefix, modules_hash, rule_specs_hash)
        sub_job_work_dir = os.path.join(sub_job_id_prefix, modules_hash, re.sub(r'\W', '-', rule_specs_hash))
        core_obj.logger.debug('Sub-job identifier and type are "{0}" and "{1}"'.format(sub_job_id, job_type))

        for sub_job in sub_jobs:
            if sub_job.id == sub_job_id:
                raise ValueError('Several sub-jobs have the same identifier "{0}"'.format(sub_job_id))

        job = Subjob(
            core_obj.conf, core_obj.logger, core_obj.ID, core_obj.callbacks, core_obj.mqs,
            locks, vals,
            id=sub_job_id,
            work_dir=sub_job_work_dir,
            attrs=[{
                'name': 'name',
                'value': sub_job_id,
                'compare': True
            }],
            separate_from_parent=True,
            include_child_resources=False,
            job_type=job_type,
            components_common_conf=sub_job_concrete_conf,
            id_prefix=sub_job_id_prefix)

        sub_jobs.append(job)

        return job

    core_obj.logger.info('Start job sub-jobs')
    sub_job_solvers_num = core.utils.get_parallel_threads_num(core_obj.logger, components_common_conf,
                                                              'Sub-jobs processing')
    core_obj.logger.debug('Sub-jobs will be decided in parallel by "{0}" solvers'.format(sub_job_solvers_num))

    subjob_queue = multiprocessing.Queue()
    # Initialize queue first
    core_obj.logger.debug('Initialize workqueue with sub-job identifiers')
    for num in range(len(components_common_conf['Sub-jobs'])):
        subjob_queue.put(num)
    subjob_queue.put(None)

    # Then run jobs
    core_obj.logger.debug('Start sub-jobs pull of workers')
    core.components.launch_queue_workers(core_obj.logger, subjob_queue, constructor, sub_job_solvers_num,
                                         components_common_conf['ignore failed sub-jobs'], subcomponents)


class RA(core.components.Component):

    def __init__(self, conf, logger, parent_id, callbacks, mqs, locks, vals, id=None, work_dir=None, attrs=None,
                 separate_from_parent=True, include_child_resources=False, job_type=None, queues_to_terminate=None):
        super(RA, self).__init__(conf, logger, parent_id, callbacks, mqs, locks, vals, id, work_dir, attrs,
                                 separate_from_parent, include_child_resources)
        self.job_type = job_type
        self.data = dict()

        # Initialize callbacks
        self.mqs['verification statuses'] = multiprocessing.Queue()
        queues_to_terminate.append('verification statuses')
        self.__set_callbacks()

    def report_results(self):
        # Process exceptions like for uploading reports.
        os.mkdir('results')

        while True:
            verification_status = self.mqs['verification statuses'].get()

            if verification_status is None:
                self.logger.debug('Verification statuses message queue was terminated')
                self.mqs['verification statuses'].close()
                break

            # Block several sub-jobs from each other to reliably produce outcome.
            id_prefix, id_suffix, verification_result = self.__match_ideal_verdict(verification_status)

            task_id = os.path.join(id_prefix, id_suffix)

            if self.job_type == 'Verification of Linux kernel modules':
                self.logger.info('Ideal/obtained verdict for test "{0}" is "{1}"/"{2}"{3}'.format(
                    id, verification_result['ideal verdict'], verification_result['verdict'],
                    ' ("{0}")'.format(verification_result['comment'])
                    if verification_result['comment'] else ''))
            elif self.job_type == 'Validation on commits in Linux kernel Git repositories':
                task_id, verification_result = self.__process_validation_results(task_id, verification_result)
            else:
                raise NotImplementedError('Job class {!r} is not supported'.format(self.job_type))

            results_dir = os.path.join('results', id_prefix, id_suffix)
            os.makedirs(results_dir)

            core.utils.report(self.logger,
                              'data',
                              {
                                  'id': self.parent_id,
                                  'data': {task_id: verification_result}
                              },
                              self.mqs['report files'],
                              self.vals['report id'],
                              self.conf['main working directory'],
                              results_dir)

    main = report_results

    def __set_callbacks(self):

        def after_plugin_fail_processing(context):
            context.mqs['verification statuses'].put({
                'verification object': context.verification_object,
                'rule specification': context.rule_specification,
                'verdict': 'non-verifier unknown',
                'id prefix': context.conf['job identifier prefix'],
                'ideal verdicts': context.conf['ideal verdicts']
            })

        def after_process_failed_task(context):
            context.mqs['verification statuses'].put({
                'verification object': context.verification_object,
                'rule specification': context.rule_specification,
                'verdict': context.verdict,
                'id prefix': context.conf['job identifier prefix'],
                'ideal verdicts': context.conf['ideal verdicts']
            })

        def after_process_single_verdict(context):
            context.mqs['verification statuses'].put({
                'verification object': context.verification_object,
                'rule specification': context.rule_specification,
                'verdict': context.verdict,
                'id prefix': context.conf['job identifier prefix'],
                'ideal verdicts': context.conf['ideal verdicts']
            })

        core.components.set_component_callbacks(self.logger, type(self),
                                                (
                                                    after_plugin_fail_processing,
                                                    after_process_single_verdict,
                                                    after_process_failed_task
                                                ))

    @staticmethod
    def __match_ideal_verdict(verification_status):
        def match_attr(attr, ideal_attr):
            if ideal_attr and ((isinstance(ideal_attr, str) and attr == ideal_attr) or
                               (isinstance(ideal_attr, list) and attr in ideal_attr)):
                return True

            return False

        verification_object = verification_status['verification object']
        rule_specification = verification_status['rule specification']
        id_prefix = verification_status['id prefix']
        ideal_verdicts = verification_status['ideal verdicts']

        matched_ideal_verdict = None

        # Try to match exactly by both verification object and rule specification.
        for ideal_verdict in ideal_verdicts:
            if match_attr(verification_object, ideal_verdict.get('verification object')) \
                    and match_attr(rule_specification, ideal_verdict.get('rule specification')):
                matched_ideal_verdict = ideal_verdict
                break

        # Try to match just by verification object.
        if not matched_ideal_verdict:
            for ideal_verdict in ideal_verdicts:
                if 'rule specification' not in ideal_verdict \
                        and match_attr(verification_object, ideal_verdict.get('verification object')):
                    matched_ideal_verdict = ideal_verdict
                    break

        # Try to match just by rule specification.
        if not matched_ideal_verdict:
            for ideal_verdict in ideal_verdicts:
                if 'verification object' not in ideal_verdict \
                        and match_attr(rule_specification, ideal_verdict.get('rule specification')):
                    matched_ideal_verdict = ideal_verdict
                    break

        # If nothing of above matched.
        if not matched_ideal_verdict:
            for ideal_verdict in ideal_verdicts:
                if 'verification object' not in ideal_verdict and 'rule specification' not in ideal_verdict:
                    matched_ideal_verdict = ideal_verdict
                    break

        if not matched_ideal_verdict:
            raise ValueError(
                'Could not match ideal verdict for verification object "{0}" and rule specification "{1}"'
                .format(verification_object, rule_specification))

        # Refine name (it can contain hashes if several modules or/and rule specifications are checked within one
        # sub-job).
        id_suffix = os.path.join(verification_object, rule_specification)\
            if verification_object and rule_specification else ''

        return id_prefix, id_suffix, {
            'verdict': verification_status['verdict'],
            'ideal verdict': matched_ideal_verdict['ideal verdict'],
            'comment': matched_ideal_verdict.get('comment')
        }

    def __process_validation_results(self, name, verification_result):
        # Relate verificaiton results on commits before and after corresponding bug fixes if so.
        # Without this we won't be able to reliably iterate over data since it is multiprocessing.Manager().dict().
        # Data is intended to keep verification results that weren't bound still. For such the results
        # we will need to update corresponding data sent before.
        data = self.data.copy()

        # Try to find out previous verification result. Commit hash before/after corresponding bug fix
        # is considered to be "hash~"/"hash" or v.v. Also it is taken into account that all commit
        # hashes have exactly 12 symbols.
        is_prev_found = False
        for prev_name, prev_verification_result in data.items():
            if name[:12] == prev_name[:12] and (name[13:] == prev_name[12:]
                                                if len(name) > 12 and name[12] == '~'
                                                else name[12:] == prev_name[13:]):
                is_prev_found = True
                break

        bug_verification_result = None
        bug_fix_verification_result = None
        if verification_result['ideal verdict'] == 'unsafe':
            bug_name = name
            bug_verification_result = verification_result

            if is_prev_found:
                if prev_verification_result['ideal verdict'] != 'safe':
                    raise ValueError(
                        'Ideal verdict for bug "{0}" after fix is "{1}" ("safe" is expected)'
                        .format(bug_name, prev_verification_result['ideal verdict']))

                bug_fix_verification_result = prev_verification_result
        elif verification_result['ideal verdict'] == 'safe':
            bug_fix_verification_result = verification_result

            if is_prev_found:
                bug_name = prev_name

                if prev_verification_result['ideal verdict'] != 'unsafe':
                    raise ValueError(
                        'Ideal verdict for bug "{0}" before fix is "{1}" ("unsafe" is expected)'
                        .format(bug_name, prev_verification_result['ideal verdict']))

                bug_verification_result = prev_verification_result
            else:
                # Verification result after bug fix was found while verification result before bug fix
                # wasn't found yet. So construct bug name on the basis of bug fix name. To do that
                # either remove or add "~" after commit hash.
                if name[12] == '~':
                    bug_name = name[:12] + name[13:]
                else:
                    bug_name = name[:12] + '~' + name[12:]
        else:
            raise ValueError('Ideal verdict is "{0}" (either "safe" or "unsafe" is expected)'
                             .format(verification_result['ideal verdict']))

        validation_status_msg = 'Verdict for bug "{0}"'.format(bug_name)

        new_verification_result = {}

        if bug_verification_result:
            new_verification_result.update({'before fix': bug_verification_result})
            validation_status_msg += ' before fix is "{0}"{1}'.format(
                bug_verification_result['verdict'],
                ' ("{0}")'.format(bug_verification_result['comment'])
                if bug_verification_result['comment']
                else '')

        if bug_fix_verification_result:
            new_verification_result.update({'after fix': bug_fix_verification_result})
            if bug_verification_result:
                validation_status_msg += ','
            validation_status_msg += ' after fix is "{0}"{1}'.format(
                bug_fix_verification_result['verdict'],
                ' ("{0}")'.format(
                    bug_fix_verification_result['comment'])
                if bug_fix_verification_result['comment'] else '')

        self.logger.info(validation_status_msg)

        if is_prev_found:
            # We don't need to keep previously obtained verification results since we found both
            # verification results before and after bug fix.
            del self.data[prev_name]
        else:
            # Keep obtained verification results to relate them later.
            self.data.update({name: verification_result})

        return bug_name, new_verification_result


class Job(core.components.Component):
    SUPPORTED_JOB_TYPES = [
        'Verification of Linux kernel modules',
        'Validation on commits in Linux kernel Git repositories'
    ]
    JOB_CLASS_COMPONENTS = [
        'LKBCE',
        'LKVOG',
        'VTG',
        'VRP'
    ]

    def __init__(self, conf, logger, parent_id, callbacks, mqs, locks, vals, id=None, work_dir=None, attrs=None,
                 separate_from_parent=True, include_child_resources=False, job_type=None, components_common_conf=None,
                 id_prefix=None):
        super(Job, self).__init__(conf, logger, parent_id, callbacks, mqs, locks, vals, id, work_dir, attrs,
                                  separate_from_parent, include_child_resources)
        self.id_prefix = id_prefix
        self.job_type = job_type
        self.common_components_conf = components_common_conf

        self.components = []
        self.component_processes = []

    def decide_job(self):
        self.logger.info('Decide sub-job of type "{0}" with identifier "{1}"'.format(self.job_type, self.id))

        # All sub-job names should be unique, so there shouldn't be any problem to create directories with these names
        # to be used as working directories for corresponding sub-jobs. Jobs without sub-jobs don't have names.
        if self.id_prefix:
            self.common_components_conf['job identifier prefix'] = self.id_prefix
        self.common_components_conf['job identifier'] = self.id

        if self.id_prefix:
            if self.common_components_conf['keep intermediate files']:
                if os.path.isfile('conf.json'):
                    raise FileExistsError(
                        'Components configuration file "conf.json" already exists')
                self.logger.debug('Create components configuration file "conf.json"')
                with open('conf.json', 'w', encoding='utf8') as fp:
                    json.dump(self.common_components_conf, fp, ensure_ascii=False, sort_keys=True, indent=4)

        self.__get_sub_job_components()
        self.callbacks = core.components.get_component_callbacks(self.logger, [type(self)] + self.components,
                                                                 self.common_components_conf)
        self.launch_sub_job_components()

        self.clean_dir = True
        self.logger.info("All components finished")
        if self.conf.get('collect total code coverage', None):
            self.logger.debug('Waiting for a collecting coverage')
            while not self.vals['coverage_finished'].get(self.common_components_conf['job identifier'], True):
                time.sleep(1)
            self.logger.debug("Coverage collected")

    main = decide_job

    def __get_sub_job_components(self):
        self.logger.info('Get components for sub-job of type "{0}" with identifier "{1}"'.
                         format(self.job_type, self.id))

        if self.job_type not in self.SUPPORTED_JOB_TYPES:
            raise NotImplementedError('Job class "{0}" is not supported'.format(self.job_type))

        self.components = [getattr(importlib.import_module('.{0}'.format(component.lower()), 'core'), component) for
                           component in self.JOB_CLASS_COMPONENTS]

        self.logger.debug('Components to be launched: "{0}"'.format(
            ', '.join([component.__name__ for component in self.components])))

    def launch_sub_job_components(self):
        """Has callbacks"""
        self.logger.info('Launch components for sub-job of type "{0}" with identifier "{1}"'.
                         format(self.job_type, self.id))
        for component in self.components:
            p = component(self.common_components_conf, self.logger, self.id, self.callbacks, self.mqs,
                          self.locks, self.vals, separate_from_parent=True)
            self.component_processes.append(p)

        core.components.launch_workers(self.logger, self.component_processes)


class Subjob(Job):

    def decide_subjob(self):
        try:
            self.decide_job()
            self.vals['subjobs progress'][self.id] = 'finished'
        except Exception:
            self.vals['subjobs progress'][self.id] = 'failed'
            raise

    main = decide_subjob<|MERGE_RESOLUTION|>--- conflicted
+++ resolved
@@ -73,17 +73,9 @@
     try:
         queues_to_terminate = []
 
-<<<<<<< HEAD
         pc = PW(core_obj.conf, core_obj.logger, core_obj.ID, core_obj.callbacks, core_obj.mqs, locks, vals,
                 separate_from_parent=False, include_child_resources=True, session=core_obj.session,
                 total_subjobs=(len(common_components_conf['Sub-jobs']) if 'Sub-jobs' in common_components_conf else 0))
-=======
-        pc = core.progress.PW(core_obj.conf, core_obj.logger, core_obj.ID, core_obj.callbacks,
-                              core_obj.mqs, locks, vals, separate_from_parent=False,
-                              include_child_resources=True, session=core_obj.session,
-                              total_subjobs=(len(common_components_conf['Sub-jobs'])
-                                             if 'Sub-jobs' in common_components_conf else 0))
->>>>>>> aa70aed8
         pc.start()
         subcomponents.append(pc)
 
