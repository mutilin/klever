--- conflicted
+++ resolved
@@ -41,17 +41,12 @@
         self.set_common_verifier_options()
         self.prepare_common_verification_task_desc()
         self.prepare_bug_kind_functions_file()
-<<<<<<< HEAD
-        self.prepare_property_file()
-        self.prepare_src_files()
         self.shadow_src_dir = os.path.abspath(os.path.join(self.conf['main working directory'],
                                                            self.conf['shadow source tree']))
-=======
         property_file = self.prepare_property_file()
         files = self.prepare_src_files()
         benchmark = self.prepare_benchmark_description(files, property_file)
         self.files = files + [property_file] + [benchmark]
->>>>>>> 5baf5c80
 
         if self.conf['keep intermediate files']:
             self.logger.debug('Create verification task description file "task.json"')
