{
  "kernel model": {
<<<<<<< HEAD
	"usb_reset_device": {
	  "labels": {},
	  "process": "[@usb_reset]",
	  "actions": {
		"usb_reset": {
		  "parameters": []
		}
	  }
	},
	"usb_register_driver": {
	  "labels": {
		"usb_driver": {
		  "container": true,
		  "parameter": true,
		  "interface": ["usb.usb_driver"]
		}
	  },
	  "process": "<assign>.[register] | <none>",
	  "actions": {
		"register": {
		  "parameters": [
			"%usb_driver%"
		  ]
		},
		"assign": {
		  "condition": ["$res == 0"],
		  "statements": [
			"%usb_driver% = $arg1;"
		  ]
		},
		"none": {
		  "condition": ["$res != 0"]
		}
	  }
	},
	"usb_deregister": {
	  "labels": {
		"usb_driver": {
		  "container": true,
		  "parameter": true,
		  "interface": ["usb.usb_driver"]
		}
	  },
	  "process": "<assign>.[deregister]",
	  "actions": {
		"deregister": {
		  "parameters": [
			"%usb_driver%"
		  ]
		},
		"assign": {
		  "statements": [
			"%usb_driver% = $arg1;"
		  ]
		}
	  }
	},
	"alloc_etherdev_mqs": {
	  "labels": {
		"netdev": {
		  "container": true,
		  "pointer": true,
		  "interface": ["net.net_device"]
		}
	  },
	  "process": "<alloc>.<success> | <fail>",
	  "actions": {
		"alloc": {
		  "statements": [
			"%netdev% = $ALLOC(%netdev%);"
		  ]
		},
		"success": {
		  "statements": [
			"return %netdev%;"
		  ]
		},
		"fail":{
		   "statements": [
			"return 0;"
		  ]
		}
	  }
	},
	"free_netdev": {
	  "labels": {
		"netdev": {
		  "container": true,
		  "parameter": true,
		  "interface": ["net.net_device"]
		}
	  },
	  "process": "<free>",
	  "actions": {
		"free": {
		  "statements": [
			"%netdev% = $arg1;",
			"$FREE(%netdev%);"
		  ]
		}
	  }
	},
	"register_netdev": {
	  "labels": {
		"netdev": {
		  "container": true,
		  "parameter": true,
		  "interface": ["net.net_device"]
		}
	  },
	  "process": "<assign>.[open].[register] | <none>",
	  "actions": {
		"open": {
		  "callback": "%netdev.net_device_ops.open%",
		  "parameters": [
			"%netdev%"
		  ]
		},
		"register": {
		  "parameters": [
			"%netdev%"
		  ]
		},
		"none": {
		  "condition": ["$res != 0"]
		},
		"assign": {
		  "condition": ["$res == 0"],
		  "statements": [
			"%netdev% = $arg1;"
		  ]
		}
	  }
	},
	"unregister_netdev": {
	  "labels": {
		"netdev": {
		  "container": true,
		  "parameter": true,
		  "interface": ["net.net_device"]
		}
	  },
	  "process": "<assign>.[stop].[deregister]",
	  "actions": {
		"stop": {
		  "callback": "%netdev.net_device_ops.stop%",
		  "parameters": [
			"%netdev%"
		  ]
		},
		"deregister": {
		  "parameters": [
			"%netdev%"
		  ]
		},
		"assign": {
		  "statements": [
			"%netdev% = $arg1;"
		  ]
		}
	  }
	},
	"__platform_driver_register": {
	  "labels": {
		"platform_driver": {
		  "container": true,
		  "parameter": true,
		  "interface": ["platform.platform_driver"]
		}
	  },
	  "process": "<assign>.[register] | <none>",
	  "actions": {
		"register": {
		  "parameters": [
			"%platform_driver%"
		  ]
		},
		"none": {
		  "condition": ["$res != 0"]
		},
		"assign": {
		  "condition": ["$res == 0"],
		  "statements": [
			"%platform_driver% = $arg1;"
		  ]
		}
	  }
	},
	"platform_driver_probe": {
	  "labels": {
		"platform_driver": {
		  "container": true,
		  "parameter": true,
		  "interface": ["platform.platform_driver"]
		},
		"probe": {
		  "callback": true,
		  "parameter": true,
		  "interface": ["platform.probe"]
		}
	  },
	  "process": "<assign>.[register] | <none>",
	  "actions": {
		"register": {
		  "parameters": [
			"%platform_driver%"
		  ]
		},
		"none": {
		  "condition": ["$res != 0"]
		},
		"assign": {
		  "condition": ["$res == 0"],
		  "statements": [
			"%platform_driver% = $arg1;",
			"%probe% = $arg2;",
			"%platform_driver.probe%=%probe%;"
		  ]
		}
	  }
	},
	"platform_driver_unregister": {
	  "labels": {
		"platform_driver": {
		  "container": true,
		  "parameter": true,
		  "interface": ["platform.platform_driver"]
		}
	  },
	  "process": "<assign>.[deregister]",
	  "actions": {
		"deregister": {
		  "parameters": [
			"%platform_driver%"
		  ]
		},
		"assign": {
		  "statements": [
			"%platform_driver% = $arg1;"
		  ]
		}
	  }
	},
	"mod_timer,mod_timer_pinned,mod_timer_pending": {
	  "labels": {
		"timer_list": {
		  "container": true,
		  "parameter": true,
		  "interface": ["timer.platform_driver"]
		}
	  },
	  "process": "<assign>.[instance_register] | <none>",
	  "actions": {
		"instance_register": {
		  "parameters": [
			"%timer_list%"
		  ]
		},
		"none": {
		  "condition": ["$res != 0"]
		},
		"assign": {
		  "condition": ["$res == 0"],
		  "statements": [
			"%timer_list% = $arg1;"
		  ]
		}
	  }
	},
	"setup_timer, setup_timer_on_stack": {
	  "labels": {
		"timer_list": {
		  "container": true,
		  "parameter": true,
		  "interface": ["timer.timer_list"]
		},
		"data": {
		  "resource": true,
		  "parameter": true,
		  "interface": ["timer.data"]
		},
		"function": {
		  "callback": true,
		  "parameter": true,
		  "interface": ["timer.callback"]
		}
	  },
	  "process": "<assign>.[instance_register] | <none>",
	  "actions": {
		"instance_register": {
		  "parameters": [
			"%timer_list%"
		  ]
		},
		"none": {
		  "condition": ["$res != 0"]
		},
		"assign": {
		  "condition": ["$res == 0"],
		  "statements": [
			"%timer_list% = $arg1;",
			"%function% = $arg2",
			"%data% = $arg3",
			"%timer_list.data%=%data%;",
			"%timer_list.function%=%function%;"
		  ]
		}
	  }
	},
	"del_timer, try_to_del_timer_sync, del_timer_sync": {
	  "labels": {
		"timer_list": {
		  "container": true,
		  "parameter": true,
		  "interface": ["timer.timer_list"]
		}
	  },
	  "process": "<assign>.[instance_deregister]",
	  "actions": {
		"instance_deregister": {
		  "parameters": [
			"%timer_list%"
		  ]
		},
		"assign": {
		  "statements": [
			"%timer_list% = $arg1;"
		  ]
		}
	  }
	},
	"request_threaded_irq": {
	  "labels": {
		"thread": {
		  "callback": true,
		  "interface": ["interrupt.thread"],
		  "parameter": true
		},
		"callback": {
		  "callback": true,
		  "interface": ["interrupt.handler"],
		  "parameter": true
		},
		"line": {
		  "resource": true,
		  "interface": ["interrupt.line"],
		  "parameter": true
		},
		"data": {
		  "resource": true,
		  "interface": ["interrupt.data"],
		  "parameter": true
		}
	  },
	  "process": "<assign>.[irq_register] | <none>",
	  "actions": {
		"irq_register": {
		  "parameters": [
			"%line%",
			"%callback%",
			"%thread%",
			"%data%"
		  ]
		},
		"none": {
		  "condition": ["$res != 0"]
		},
		"assign": {
		  "condition": ["$res == 0"],
		  "statements": [
			"%line% = $arg1;",
			"%callback% = $arg2;",
			"%thread% = $arg3;",
			"%data% = $arg6;"
		  ]
		}
	  }
	},
	"request_irq": {
	  "labels": {
		"thread": {
		  "callback": true,
		  "interface": ["interrupt.thread"]
		},
		"callback": {
		  "callback": true,
		  "interface": ["interrupt.handler"],
		  "parameter": true
		},
		"line": {
		  "resource": true,
		  "interface": ["interrupt.line"],
		  "parameter": true
		},
		"data": {
		  "resource": true,
		  "interface": ["interrupt.data"],
		  "parameter": true
		}
	  },
	  "process": "<assign>.[irq_register] | <none>",
	  "actions": {
		"irq_register": {
		  "parameters": [
			"%line%",
			"%callback%",
			"%thread%",
			"%data%"
		  ]
		},
		"none": {
		  "condition": ["$res != 0"]
		},
		"assign": {
		  "condition": ["$res == 0"],
		  "statements": [
			"%line% = $arg1;",
			"%callback% = $arg2;",
			"%thread% = 0;",
			"%data% = $arg5;"
		  ]
		}
	  }
	},
	"free_irq": {
	  "labels": {
		"line": {
		  "resource": true,
		  "interface": ["interrupt.line"],
		  "parameter": true
		}
	  },
	  "process": "<assign>.[irq_deregister]",
	  "actions": {
		"irq_deregister": {
		  "parameters": [
			"%line%"
		  ]
		},
		"assign": {
		  "statements": [
			"%line% = $arg1;"
		  ]
		}
	  }
	}
  },
  "environment processes": {
	"dummy_factory": {
	  "labels": {
		"container": {
		  "container": true
		}
	  },
	  "process": "(!register).[@instance_register].[@instance_deregister].(deregister)",
	  "actions": {
		"register": {
		  "parameters": [
			"%container%"
		  ]
		},
		"deregister": {
		  "condition": ["%container% == $ARG1"],
		  "parameters": [
			"%container%"
		  ]
		},
		"instance_register": {
		  "parameters": [
			"%container%"
		  ]
		},
		"instance_deregister": {
		  "parameters": [
			"%container%"
		  ]
		}
	  }
	},
	"usb_instance": {
	  "labels": {
		"container": {
		  "container": true,
		  "interface": ["usb.usb_driver"]
		},
		"resource": {
		  "resource": true
		},
		"reset_flag": {
		  "signature": "bool a",
		  "value": "false"
		},
		"probe_retval": {
		  "signature": "int a"
		},
		"callback": {
		  "callback": true
		}
	  },
	  "process": "(!instance_register).<alloc>.[probe].(<probe_success>.((usb_reset).[pre].[post] | [suspend].[resume] | [callback] | <null>).[release] | <failed_probe>).<free>.(instance_deregister)",
	  "actions": {
		"instance_register": {
		  "parameters": [
			"%container%"
		  ]
		},
		"instance_deregister": {
		  "condition": ["%container% == $ARG1"],
		  "parameters": [
			"%container%"
		  ]
		},
		"alloc": {
		  "statements": [
			"%resource% = $ALLOC(%resource%);"
		  ]
		},
		"free": {
		  "statements": [
			"$FREE(%resource%);"
		  ]
		},
		"callback": {
		  "callback": "%callback%",
		  "parameters": [
			"%resource%"
		  ]
		},
		"probe": {
		  "callback": "%container.probe%",
		  "parameters": [
			"%resource%"
		  ],
		  "callback return value": "%probe_retval%",
		  "post-call": [
			"%probe_retval% = ldv_post_probe(%probe_retval%);"
		  ]
		},
		"release": {
		  "callback": "%container.release%",
		  "parameters": [
			"%resource%"
		  ]
		},
		"suspend": {
		  "callback": "%container.suspend%",
		  "parameters": [
			"%resource%"
		  ]
		},
		"resume": {
		  "callback": "%container.resume%",
		  "parameters": [
			"%resource%"
		  ]
		},
		"pre": {
		  "callback": "%container.pre%",
		  "parameters": ["%resource%"]
		},
		"post": {
		  "callback": "%container.post%",
		  "parameters": ["%resource%"]
		},
		"usb_reset": {},
		"probe_success": {
		  "condition": ["%probe_retval% == 0"]
		},
		"failed_probe": {
		  "condition": ["%probe_retval% != 0"]
		},
		"null": {}
	  }
	},
	"platform_instance": {
	  "labels": {
		"container": {
		  "container": true
		},
		"resource": {
		  "resource": true
		},
		"callback": {
		  "callback": true
		},
		"probed": {
		  "signature": "int a",
		  "value": "1"
		},
		"suspended": {
		  "signature": "int a"
		}
	  },
	  "process": "(!register).<init>.{call}",
	  "actions": {
		"call": {
		  "process": "[callback].{call} | <positive_probe>.[release].<after_release>.{call} |  <positive_probe>.[suspend].(<suspended>.[resume] | <not_suspended>).{call} | <negative_probe>.(<free>.(deregister) | [probe].{call})"
		},
		"register": {
		  "parameters": [
			"%container%"
		  ]
		},
		"deregister": {
		  "parameters": [
			"%container%"
		  ]
		},
		"callback": {
		  "callback": "%callback%",
		  "parameters": [
			"%resource%"
		  ]
		},
		"release": {
		  "callback": "%container.release%",
		  "parameters": [
			"%resource%"
		  ]
		},
		"probe": {
		  "callback": "%container.probe%",
		  "parameters": [
			"%resource%"
		  ],
		  "callback return value": "%probed%",
		  "post-call": [
			"%probed% = ldv_post_probe(%probed%);"
		  ]
		},
		"suspend": {
		  "callback": "%container.suspend%",
		  "parameters": [
			"%resource%"
		  ],
		  "callback return value": "%suspended%"
		},
		"resume": {
		  "callback": "%container.resume%",
		  "parameters": [
			"%resource%"
		  ]
		},
		"init": {
		  "statements": [
			"%resource% = $ALLOC(%resource%);"
		  ]
		},
		"free": {
		  "statements": [
			"$FREE(%resource%);"
		  ]
		},
		"after_release": {
		  "statements": [
			"%probed% = 1;"
		  ]
		},
		"positive_probe": {
		  "condition": ["%probed% == 0"]
		},
		"negative_probe": {
		  "condition": ["%probed% != 0"]
		},
		"suspended": {
		  "condition": ["%suspended% == 0"]
		},
		"not_suspended": {
		  "condition": ["%suspended% != 0"]
		}
	  }
	},
	"io_instance": {
	  "labels": {
		"container": {
		  "container": true
		},
		"resource": {
		  "resource": true
		},
		"callback": {
		  "callback": true
		},
		"probed": {
		  "signature": "int a",
		  "value": "1"
		}
	  },
	  "process": "(!register).<init>.{call}",
	  "actions": {
		"call": {
		  "process": "[callback].{call} | <positive_probe>.[release].<after_release>.{call} | <negative_probe>.(<free>.(deregister) | [probe].{call})"
		},
		"register": {
		  "parameters": [
			"%container%"
		  ]
		},
		"deregister": {
		  "parameters": [
			"%container%"
		  ]
		},
		"callback": {
		  "callback": "%callback%",
		  "parameters": [
			"%resource%"
		  ]
		},
		"release": {
		  "callback": "%container.release%",
		  "parameters": [
			"%resource%"
		  ]
		},
		"probe": {
		  "callback": "%container.probe%",
		  "parameters": [
			"%resource%"
		  ],
		  "callback return value": "%probed%",
		  "post-call": [
			"%probed% = ldv_post_probe(%probed%);"
		  ]
		},
		"init": {
		  "statements": [
			"%resource% = $ALLOC(%resource%);"
		  ]
		},
		"free": {
		  "statements": [
			"$FREE(%resource%);"
		  ]
		},
		"after_release": {
		  "statements": [
			"%probed% = 1;"
		  ]
		},
		"positive_probe": {
		  "condition": ["%probed% == 0"]
		},
		"negative_probe": {
		  "condition": ["%probed% != 0"]
		}
	  }
	},
	"dummy_resourceless_instance": {
	  "labels": {
		"container": {
		  "container": true,
		  "resource": true
		},
		"callback": {
		  "callback": true
		}
	  },
	  "process": "(!register).{call}",
	  "actions": {
		"call": {
		  "process": "[callback].{call} | (deregister)"
		},
		"register": {
		  "parameters": [
			"%container%"
		  ]
		},
		"deregister": {
		  "condition": ["%container% == $ARG1"],
		  "parameters": [
			"%container%"
		  ]
		},
		"callback": {
		  "callback": "%callback%",
		  "parameters": [
			"%container%"
		  ]
		}
	  }
	},
	"dummy_instance": {
	  "labels": {
		"container": {
		  "container": true
		},
		"resource": {
		  "resource": true
		},
		"callback": {
		  "callback": true
		}
	  },
	  "process": "(!register).<init>.{call}",
	  "actions": {
		"call": {
		  "process": "[callback].{call} | <free>.(deregister)"
		},
		"register": {
		  "parameters": [
			"%container%"
		  ]
		},
		"deregister": {
		  "condition": ["%container% == $ARG1"],
		  "parameters": [
			"%container%"
		  ]
		},
		"callback": {
		  "callback": "%callback%",
		  "parameters": [
			"%resource%"
		  ]
		},
		"init": {
		  "statements": [
			"%resource% = $ALLOC(%resource%);"
		  ]
		},
		"free": {
		  "statements": [
			"$FREE(%resource%);"
		  ]
		}
	  }
	},
	"timer_instance": {
	  "labels": {
		"container": {
		  "container": true,
		  "interface": ["timer.timer_list"]
		}
	  },
	  "process": "(!instance_register).[callback].(instance_deregister)",
	  "actions": {
		"instance_register": {
		  "parameters": [
			"%container%"
		  ]
		},
		"instance_deregister": {
		  "condition": ["%container% == $ARG1"],
		  "parameters": [
			"%container%"
		  ]
		},
		"callback": {
		  "callback": "%container.handler%",
		  "parameters": [
			"%container.data%"
		  ]
		}
	  }
	},
	"interrupt_instance": {
	  "labels": {
		"thread": {
		  "callback": true,
		  "interface": ["interrupt.thread"]
		},
		"callback": {
		  "callback": true,
		  "interface": ["interrupt.handler"]
		},
		"line": {
		  "resource": true,
		  "interface": ["interrupt.line"]
		},
		"data": {
		  "resource": true,
		  "interface": ["interrupt.data"]
		},
		"ret_val": {
		  "signature": "int a"
		}
	  },
	  "process": "(!irq_register).[handler].(<need_thread>.[thread] | <handled>).(irq_deregister)",
	  "actions": {
		"irq_register": {
		   "parameters": [
			 "%line%",
			 "%callback%",
			 "%thread%",
			 "%data%"
		   ]
		},
		"irq_deregister": {
		  "condition": ["%line% == $ARG1"],
		  "parameters": [
			"%line%"
		  ]
		},
		"handler": {
		  "callback": "%callback%",
		  "parameters": [
			"%line%",
			"%data%"
		  ],
		  "callback return value": "%ret_val%"
		},
		"thread": {
		  "callback": "%thread%",
		  "parameters": [
			"%line%",
			"%data%"
		  ]
		},
		"need_thread": {
		  "condition": ["%ret_val% == IRQ_WAKE_THREAD"]
		},
		"handled": {
		  "condition": ["%ret_val% != IRQ_WAKE_THREAD"]
		}
	  }
	}
=======
    "usb_reset_device": {
      "labels": {},
      "process": "[@usb_reset]",
      "actions": {
        "usb_reset": {
          "parameters": []
        }
      }
    },
    "usb_register_driver": {
      "labels": {
        "usb_driver": {
          "container": true,
          "parameter": true,
          "interface": ["usb.usb_driver"]
        }
      },
      "process": "<assign>.[register] | <none>",
      "actions": {
        "register": {
          "parameters": [
            "%usb_driver%"
          ]
        },
        "assign": {
          "condition": ["$res == 0"],
          "statements": [
            "%usb_driver% = $arg1;"
          ]
        },
        "none": {
          "condition": ["$res != 0"]
        }
      }
    },
    "usb_deregister": {
      "labels": {
        "usb_driver": {
          "container": true,
          "parameter": true,
          "interface": ["usb.usb_driver"]
        }
      },
      "process": "<assign>.[deregister]",
      "actions": {
        "deregister": {
          "parameters": [
            "%usb_driver%"
          ]
        },
        "assign": {
          "statements": [
            "%usb_driver% = $arg1;"
          ]
        }
      }
    },
    "alloc_etherdev_mqs": {
      "labels": {
        "netdev": {
          "container": true,
          "pointer": true,
          "interface": ["net.net_device"]
        }
      },
      "process": "<alloc>.<success> | <fail>",
      "actions": {
        "alloc": {
          "statements": [
            "%netdev% = $ALLOC(%netdev%);"
          ]
        },
        "success": {
          "statements": [
            "return %netdev%;"
          ]
        },
        "fail":{
           "statements": [
            "return 0;"
          ]
        }
      }
    },
    "free_netdev": {
      "labels": {
        "netdev": {
          "container": true,
          "parameter": true,
          "interface": ["net.net_device"]
        }
      },
      "process": "<free>",
      "actions": {
        "free": {
          "statements": [
            "%netdev% = $arg1;",
            "$FREE(%netdev%);"
          ]
        }
      }
    },
    "register_netdev": {
      "labels": {
        "netdev": {
          "container": true,
          "parameter": true,
          "interface": ["net.net_device"]
        }
      },
      "process": "<assign>.[open].[register] | <none>",
      "actions": {
        "open": {
          "callback": "%netdev.net_device_ops.open%",
          "parameters": [
            "%netdev%"
          ]
        },
        "register": {
          "parameters": [
            "%netdev%"
          ]
        },
        "none": {
          "condition": ["$res != 0"]
        },
        "assign": {
          "condition": ["$res == 0"],
          "statements": [
            "%netdev% = $arg1;"
          ]
        }
      }
    },
    "unregister_netdev": {
      "labels": {
        "netdev": {
          "container": true,
          "parameter": true,
          "interface": ["net.net_device"]
        }
      },
      "process": "<assign>.[stop].[deregister]",
      "actions": {
        "stop": {
          "callback": "%netdev.net_device_ops.stop%",
          "parameters": [
            "%netdev%"
          ]
        },
        "deregister": {
          "parameters": [
            "%netdev%"
          ]
        },
        "assign": {
          "statements": [
            "%netdev% = $arg1;"
          ]
        }
      }
    },
    "__platform_driver_register": {
      "labels": {
        "platform_driver": {
          "container": true,
          "parameter": true,
          "interface": ["platform.platform_driver"]
        }
      },
      "process": "<assign>.[register] | <none>",
      "actions": {
        "register": {
          "parameters": [
            "%platform_driver%"
          ]
        },
        "none": {
          "condition": ["$res != 0"]
        },
        "assign": {
          "condition": ["$res == 0"],
          "statements": [
            "%platform_driver% = $arg1;"
          ]
        }
      }
    },
    "platform_driver_probe": {
      "labels": {
        "platform_driver": {
          "container": true,
          "parameter": true,
          "interface": ["platform.platform_driver"]
        },
        "probe": {
          "callback": true,
          "parameter": true,
          "interface": ["platform.probe"]
        }
      },
      "process": "<assign>.[register] | <none>",
      "actions": {
        "register": {
          "parameters": [
            "%platform_driver%"
          ]
        },
        "none": {
          "condition": ["$res != 0"]
        },
        "assign": {
          "condition": ["$res == 0"],
          "statements": [
            "%platform_driver% = $arg1;",
            "%probe% = $arg2;",
            "%platform_driver.probe%=%probe%;"
          ]
        }
      }
    },
    "platform_driver_unregister": {
      "labels": {
        "platform_driver": {
          "container": true,
          "parameter": true,
          "interface": ["platform.platform_driver"]
        }
      },
      "process": "<assign>.[deregister]",
      "actions": {
        "deregister": {
          "parameters": [
            "%platform_driver%"
          ]
        },
        "assign": {
          "statements": [
            "%platform_driver% = $arg1;"
          ]
        }
      }
    },
    "transport_subsystem_register": {
      "labels": {
        "se_subsystem_api": {
          "container": true,
          "parameter": true,
          "interface": ["se_subsystem.se_subsystem_api"]
        }
      },
      "process": "<assign>.[register] | <none>",
      "actions": {
        "register": {
          "parameters": [
            "%se_subsystem_api%"
          ]
        },
        "none": {
          "condition": ["$res != 0"]
        },
        "assign": {
          "condition": ["$res == 0"],
          "statements": [
            "%se_subsystem_api% = $arg1;"
          ]
        }
      }
    },
    "transport_subsystem_release": {
      "labels": {
        "se_subsystem_api": {
          "container": true,
          "parameter": true,
          "interface": ["se_subsystem.se_subsystem_api"]
        }
      },
      "process": "<assign>.[deregister]",
      "actions": {
        "deregister": {
          "parameters": [
            "%se_subsystem_api%"
          ]
        },
        "assign": {
          "statements": [
            "%se_subsystem_api% = $arg1;"
          ]
        }
      }
    },
    "mod_timer,mod_timer_pinned,mod_timer_pending": {
      "labels": {
        "timer_list": {
          "container": true,
          "parameter": true,
          "interface": ["timer.platform_driver"]
        }
      },
      "process": "<assign>.[instance_register] | <none>",
      "actions": {
        "instance_register": {
          "parameters": [
            "%timer_list%"
          ]
        },
        "none": {
          "condition": ["$res != 0"]
        },
        "assign": {
          "condition": ["$res == 0"],
          "statements": [
            "%timer_list% = $arg1;"
          ]
        }
      }
    },
    "setup_timer, setup_timer_on_stack": {
      "labels": {
        "timer_list": {
          "container": true,
          "parameter": true,
          "interface": ["timer.timer_list"]
        },
        "data": {
          "resource": true,
          "parameter": true,
          "interface": ["timer.data"]
        },
        "function": {
          "callback": true,
          "parameter": true,
          "interface": ["timer.callback"]
        }
      },
      "process": "<assign>.[instance_register] | <none>",
      "actions": {
        "instance_register": {
          "parameters": [
            "%timer_list%"
          ]
        },
        "none": {
          "condition": ["$res != 0"]
        },
        "assign": {
          "condition": ["$res == 0"],
          "statements": [
            "%timer_list% = $arg1;",
            "%function% = $arg2",
            "%data% = $arg3",
            "%timer_list.data%=%data%;",
            "%timer_list.function%=%function%;"
          ]
        }
      }
    },
    "del_timer, try_to_del_timer_sync, del_timer_sync": {
      "labels": {
        "timer_list": {
          "container": true,
          "parameter": true,
          "interface": ["timer.timer_list"]
        }
      },
      "process": "<assign>.[instance_deregister]",
      "actions": {
        "instance_deregister": {
          "parameters": [
            "%timer_list%"
          ]
        },
        "assign": {
          "statements": [
            "%timer_list% = $arg1;"
          ]
        }
      }
    },
    "request_threaded_irq": {
      "labels": {
        "thread": {
          "callback": true,
          "interface": ["interrupt.thread"],
          "parameter": true
        },
        "callback": {
          "callback": true,
          "interface": ["interrupt.handler"],
          "parameter": true
        },
        "line": {
          "resource": true,
          "interface": ["interrupt.line"],
          "parameter": true
        },
        "data": {
          "resource": true,
          "interface": ["interrupt.data"],
          "parameter": true
        }
      },
      "process": "<assign>.[irq_register] | <none>",
      "actions": {
        "irq_register": {
          "parameters": [
            "%line%",
            "%callback%",
            "%thread%",
            "%data%"
          ]
        },
        "none": {
          "condition": ["$res != 0"]
        },
        "assign": {
          "condition": ["$res == 0"],
          "statements": [
            "%line% = $arg1;",
            "%callback% = $arg2;",
            "%thread% = $arg3;",
            "%data% = $arg6;"
          ]
        }
      }
    },
    "request_irq": {
      "labels": {
        "thread": {
          "callback": true,
          "interface": ["interrupt.thread"]
        },
        "callback": {
          "callback": true,
          "interface": ["interrupt.handler"],
          "parameter": true
        },
        "line": {
          "resource": true,
          "interface": ["interrupt.line"],
          "parameter": true
        },
        "data": {
          "resource": true,
          "interface": ["interrupt.data"],
          "parameter": true
        }
      },
      "process": "<assign>.[irq_register] | <none>",
      "actions": {
        "irq_register": {
          "parameters": [
            "%line%",
            "%callback%",
            "%thread%",
            "%data%"
          ]
        },
        "none": {
          "condition": ["$res != 0"]
        },
        "assign": {
          "condition": ["$res == 0"],
          "statements": [
            "%line% = $arg1;",
            "%callback% = $arg2;",
            "%thread% = 0;",
            "%data% = $arg5;"
          ]
        }
      }
    },
    "free_irq": {
      "labels": {
        "line": {
          "resource": true,
          "interface": ["interrupt.line"],
          "parameter": true
        }
      },
      "process": "<assign>.[irq_deregister]",
      "actions": {
        "irq_deregister": {
          "parameters": [
            "%line%"
          ]
        },
        "assign": {
          "statements": [
            "%line% = $arg1;"
          ]
        }
      }
    }
  },
  "environment processes": {
    "dummy_factory": {
      "labels": {
        "container": {
          "container": true
        }
      },
      "process": "(!register).[@instance_register].[@instance_deregister].(deregister)",
      "actions": {
        "register": {
          "parameters": [
            "%container%"
          ]
        },
        "deregister": {
          "condition": ["%container% == $ARG1"],
          "parameters": [
            "%container%"
          ]
        },
        "instance_register": {
          "parameters": [
            "%container%"
          ]
        },
        "instance_deregister": {
          "parameters": [
            "%container%"
          ]
        }
      }
    },
    "usb_instance": {
      "labels": {
        "container": {
          "container": true,
          "interface": ["usb.usb_driver"]
        },
        "resource": {
          "resource": true
        },
        "reset_flag": {
          "signature": "bool a",
          "value": "false"
        },
        "probe_retval": {
          "signature": "int a"
        },
        "callback": {
          "callback": true
        }
      },
      "process": "(!instance_register).<alloc>.[probe].(<probe_success>.((usb_reset).[pre].[post] | [suspend].[resume] | [callback] | <null>).[release] | <failed_probe>).<free>.(instance_deregister)",
      "actions": {
        "instance_register": {
          "parameters": [
            "%container%"
          ]
        },
        "instance_deregister": {
          "condition": ["%container% == $ARG1"],
          "parameters": [
            "%container%"
          ]
        },
        "alloc": {
          "statements": [
            "%resource% = $ALLOC(%resource%);"
          ]
        },
        "free": {
          "statements": [
            "$FREE(%resource%);"
          ]
        },
        "callback": {
          "callback": "%callback%",
          "parameters": [
            "%resource%"
          ]
        },
        "probe": {
          "callback": "%container.probe%",
          "parameters": [
            "%resource%"
          ],
          "callback return value": "%probe_retval%",
          "post-call": [
            "%probe_retval% = ldv_post_probe(%probe_retval%);"
          ]
        },
        "release": {
          "callback": "%container.release%",
          "parameters": [
            "%resource%"
          ]
        },
        "suspend": {
          "callback": "%container.suspend%",
          "parameters": [
            "%resource%"
          ]
        },
        "resume": {
          "callback": "%container.resume%",
          "parameters": [
            "%resource%"
          ]
        },
        "pre": {
          "callback": "%container.pre%",
          "parameters": ["%resource%"]
        },
        "post": {
          "callback": "%container.post%",
          "parameters": ["%resource%"]
        },
        "usb_reset": {},
        "probe_success": {
          "condition": ["%probe_retval% == 0"]
        },
        "failed_probe": {
          "condition": ["%probe_retval% != 0"]
        },
        "null": {}
      }
    },
    "platform_instance": {
      "labels": {
        "container": {
          "container": true
        },
        "resource": {
          "resource": true
        },
        "callback": {
          "callback": true
        },
        "probed": {
          "signature": "int a",
          "value": "1"
        },
        "suspended": {
          "signature": "int a"
        }
      },
      "process": "(!register).<init>.[probe].{call}",
      "actions": {
        "call": {
          "process": "[callback].{call} | <positive_probe>.[release].<after_release>.{call} |  <positive_probe>.[suspend].(<suspended>.[resume] | <not_suspended>).{call} | <negative_probe>.(<free>.(deregister) | <negative_probe>.[probe].{call})"
        },
        "register": {
          "parameters": [
            "%container%"
          ]
        },
        "deregister": {
          "parameters": [
            "%container%"
          ]
        },
        "callback": {
          "callback": "%callback%",
          "parameters": [
            "%resource%"
          ]
        },
        "release": {
          "callback": "%container.release%",
          "parameters": [
            "%resource%"
          ]
        },
        "probe": {
          "callback": "%container.probe%",
          "parameters": [
            "%resource%"
          ],
          "callback return value": "%probed%",
          "post-call": [
            "%probed% = ldv_post_probe(%probed%);"
          ]
        },
        "suspend": {
          "callback": "%container.suspend%",
          "parameters": [
            "%resource%"
          ],
          "callback return value": "%suspended%"
        },
        "resume": {
          "callback": "%container.resume%",
          "parameters": [
            "%resource%"
          ]
        },
        "init": {
          "statements": [
            "%resource% = $ALLOC(%resource%);"
          ]
        },
        "free": {
          "statements": [
            "$FREE(%resource%);"
          ]
        },
        "after_release": {
          "statements": [
            "%probed% = 1;"
          ]
        },
        "positive_probe": {
          "condition": ["%probed% == 0"]
        },
        "negative_probe": {
          "condition": ["%probed% != 0"]
        },
        "suspended": {
          "condition": ["%suspended% == 0"]
        },
        "not_suspended": {
          "condition": ["%suspended% != 0"]
        }
      }
    },
    "transport_instance": {
      "labels": {
        "se_subsystem_api": {
          "container": true,
          "interface": ["se_subsystem.se_subsystem_api"]
        },
        "se_hba": {
          "interface": ["se_subsystem.se_hba"]
        },
        "se_device": {
          "interface": ["se_subsystem.se_device"]
        },
        "attach_hba": {
          "callback": true,
          "interface": ["se_subsystem.attach_hba"]
        },
        "detach_hba": {
          "callback": true,
          "interface": ["se_subsystem.detach_hba"]
        },
        "callback": {
          "callback": true
        },
        "probed": {
          "signature": "int a",
          "value": "1"
        }
      },
      "process": "(!register).<init>.[probe].<post_probe>.{call}",
      "actions": {
        "call": {
          "process": "<positive_probe>.[callback].{call} | [attach_hba].[detach_hba].{call} | <positive_probe>.[release].<after_release>.{call} | <negative_probe>.(<free>.(deregister) | [probe].<post_probe>.{call})"
        },
        "register": {
          "parameters": [
            "%se_subsystem_api%"
          ]
        },
        "deregister": {
          "parameters": [
            "%se_subsystem_api%"
          ]
        },
        "callback": {
          "callback": "%callback%",
          "parameters": ["%se_hba%", "%se_device%"]
        },
        "release": {
          "callback": "%se_subsystem_api.release%",
          "parameters": [
            "%se_device%"
          ]
        },
        "probe": {
          "callback": "%se_subsystem_api.probe%",
          "parameters": [
            "%se_hba%"
          ],
          "callback return value": "%se_device%"
        },
        "attach_hba": {
          "callback": "%attach_hba%",
          "parameters": [
            "%se_hba%"
          ]
        },
        "detach_hba": {
          "callback": "%detach_hba%",
          "parameters": [
            "%se_hba%"
          ]
        },
        "init": {
          "statements": [
            "%se_hba% = $ALLOC(%se_hba%);"
          ]
        },
        "free": {
          "statements": [
            "$FREE(%se_hba%);"
          ]
        },
        "after_release": {
          "statements": [
            "%probed% = 1;"
          ]
        },
        "post_probe": {
          "statements": [
            "if (%se_device%)",
            " %probed% = 0;"
          ]
        },
        "positive_probe": {
          "condition": ["%probed% == 0"]
        },
        "negative_probe": {
          "condition": ["%probed% != 0"]
        }
      }
    },
    "io_instance": {
      "labels": {
        "container": {
          "container": true
        },
        "resource": {
          "resource": true
        },
        "callback": {
          "callback": true
        },
        "probed": {
          "signature": "int a",
          "value": "1"
        }
      },
      "process": "(!register).<init>.[probe].{call}",
      "actions": {
        "call": {
          "process": "[callback].{call} | <positive_probe>.[release].<after_release>.{call} | <negative_probe>.(<free>.(deregister) | <negative_probe>.[probe].{call})"
        },
        "register": {
          "parameters": [
            "%container%"
          ]
        },
        "deregister": {
          "parameters": [
            "%container%"
          ]
        },
        "callback": {
          "callback": "%callback%",
          "parameters": [
            "%resource%"
          ]
        },
        "release": {
          "callback": "%container.release%",
          "parameters": [
            "%resource%"
          ]
        },
        "probe": {
          "callback": "%container.probe%",
          "parameters": [
            "%resource%"
          ],
          "callback return value": "%probed%",
          "post-call": [
            "%probed% = ldv_post_probe(%probed%);"
          ]
        },
        "init": {
          "statements": [
            "%resource% = $ALLOC(%resource%);"
          ]
        },
        "free": {
          "statements": [
            "$FREE(%resource%);"
          ]
        },
        "after_release": {
          "statements": [
            "%probed% = 1;"
          ]
        },
        "positive_probe": {
          "condition": ["%probed% == 0"]
        },
        "negative_probe": {
          "condition": ["%probed% != 0"]
        }
      }
    },
    "dummy_resourceless_instance": {
      "labels": {
        "container": {
          "container": true,
          "resource": true
        },
        "callback": {
          "callback": true
        }
      },
      "process": "(!register).{call}",
      "actions": {
        "call": {
          "process": "[callback].{call} | (deregister)"
        },
        "register": {
          "parameters": [
            "%container%"
          ]
        },
        "deregister": {
          "condition": ["%container% == $ARG1"],
          "parameters": [
            "%container%"
          ]
        },
        "callback": {
          "callback": "%callback%",
          "parameters": [
            "%container%"
          ]
        }
      }
    },
    "dummy_instance": {
      "labels": {
        "container": {
          "container": true
        },
        "resource": {
          "resource": true
        },
        "callback": {
          "callback": true
        }
      },
      "process": "(!register).<init>.{call}",
      "actions": {
        "call": {
          "process": "[callback].{call} | <free>.(deregister)"
        },
        "register": {
          "parameters": [
            "%container%"
          ]
        },
        "deregister": {
          "condition": ["%container% == $ARG1"],
          "parameters": [
            "%container%"
          ]
        },
        "callback": {
          "callback": "%callback%",
          "parameters": [
            "%resource%"
          ]
        },
        "init": {
          "statements": [
            "%resource% = $ALLOC(%resource%);"
          ]
        },
        "free": {
          "statements": [
            "$FREE(%resource%);"
          ]
        }
      }
    },
    "timer_instance": {
      "labels": {
        "container": {
          "container": true,
          "interface": ["timer.timer_list"]
        }
      },
      "process": "(!instance_register).[callback].(instance_deregister)",
      "actions": {
        "instance_register": {
          "parameters": [
            "%container%"
          ]
        },
        "instance_deregister": {
          "condition": ["%container% == $ARG1"],
          "parameters": [
            "%container%"
          ]
        },
        "callback": {
          "callback": "%container.handler%",
          "parameters": [
            "%container.data%"
          ]
        }
      }
    },
    "interrupt_instance": {
      "labels": {
        "thread": {
          "callback": true,
          "interface": ["interrupt.thread"]
        },
        "callback": {
          "callback": true,
          "interface": ["interrupt.handler"]
        },
        "line": {
          "resource": true,
          "interface": ["interrupt.line"]
        },
        "data": {
          "resource": true,
          "interface": ["interrupt.data"]
        },
        "ret_val": {
          "signature": "irqreturn_t a"
        }
      },
      "process": "(!irq_register).[handler].(<need_thread>.[thread] | <handled>).(irq_deregister)",
      "actions": {
        "irq_register": {
           "parameters": [
             "%line%",
             "%callback%",
             "%thread%",
             "%data%"
           ]
        },
        "irq_deregister": {
          "condition": ["%line% == $ARG1"],
          "parameters": [
            "%line%"
          ]
        },
        "handler": {
          "callback": "%callback%",
          "parameters": [
            "%line%",
            "%data%"
          ],
          "callback return value": "%ret_val%"
        },
        "thread": {
          "callback": "%thread%",
          "parameters": [
            "%line%",
            "%data%"
          ]
        },
        "need_thread": {
          "condition": ["%ret_val% == IRQ_WAKE_THREAD"]
        },
        "handled": {
          "condition": ["%ret_val% != IRQ_WAKE_THREAD"]
        }
      }
    }
>>>>>>> 9814cdfa
  }
}<|MERGE_RESOLUTION|>--- conflicted
+++ resolved
@@ -1,924 +1,5 @@
 {
   "kernel model": {
-<<<<<<< HEAD
-	"usb_reset_device": {
-	  "labels": {},
-	  "process": "[@usb_reset]",
-	  "actions": {
-		"usb_reset": {
-		  "parameters": []
-		}
-	  }
-	},
-	"usb_register_driver": {
-	  "labels": {
-		"usb_driver": {
-		  "container": true,
-		  "parameter": true,
-		  "interface": ["usb.usb_driver"]
-		}
-	  },
-	  "process": "<assign>.[register] | <none>",
-	  "actions": {
-		"register": {
-		  "parameters": [
-			"%usb_driver%"
-		  ]
-		},
-		"assign": {
-		  "condition": ["$res == 0"],
-		  "statements": [
-			"%usb_driver% = $arg1;"
-		  ]
-		},
-		"none": {
-		  "condition": ["$res != 0"]
-		}
-	  }
-	},
-	"usb_deregister": {
-	  "labels": {
-		"usb_driver": {
-		  "container": true,
-		  "parameter": true,
-		  "interface": ["usb.usb_driver"]
-		}
-	  },
-	  "process": "<assign>.[deregister]",
-	  "actions": {
-		"deregister": {
-		  "parameters": [
-			"%usb_driver%"
-		  ]
-		},
-		"assign": {
-		  "statements": [
-			"%usb_driver% = $arg1;"
-		  ]
-		}
-	  }
-	},
-	"alloc_etherdev_mqs": {
-	  "labels": {
-		"netdev": {
-		  "container": true,
-		  "pointer": true,
-		  "interface": ["net.net_device"]
-		}
-	  },
-	  "process": "<alloc>.<success> | <fail>",
-	  "actions": {
-		"alloc": {
-		  "statements": [
-			"%netdev% = $ALLOC(%netdev%);"
-		  ]
-		},
-		"success": {
-		  "statements": [
-			"return %netdev%;"
-		  ]
-		},
-		"fail":{
-		   "statements": [
-			"return 0;"
-		  ]
-		}
-	  }
-	},
-	"free_netdev": {
-	  "labels": {
-		"netdev": {
-		  "container": true,
-		  "parameter": true,
-		  "interface": ["net.net_device"]
-		}
-	  },
-	  "process": "<free>",
-	  "actions": {
-		"free": {
-		  "statements": [
-			"%netdev% = $arg1;",
-			"$FREE(%netdev%);"
-		  ]
-		}
-	  }
-	},
-	"register_netdev": {
-	  "labels": {
-		"netdev": {
-		  "container": true,
-		  "parameter": true,
-		  "interface": ["net.net_device"]
-		}
-	  },
-	  "process": "<assign>.[open].[register] | <none>",
-	  "actions": {
-		"open": {
-		  "callback": "%netdev.net_device_ops.open%",
-		  "parameters": [
-			"%netdev%"
-		  ]
-		},
-		"register": {
-		  "parameters": [
-			"%netdev%"
-		  ]
-		},
-		"none": {
-		  "condition": ["$res != 0"]
-		},
-		"assign": {
-		  "condition": ["$res == 0"],
-		  "statements": [
-			"%netdev% = $arg1;"
-		  ]
-		}
-	  }
-	},
-	"unregister_netdev": {
-	  "labels": {
-		"netdev": {
-		  "container": true,
-		  "parameter": true,
-		  "interface": ["net.net_device"]
-		}
-	  },
-	  "process": "<assign>.[stop].[deregister]",
-	  "actions": {
-		"stop": {
-		  "callback": "%netdev.net_device_ops.stop%",
-		  "parameters": [
-			"%netdev%"
-		  ]
-		},
-		"deregister": {
-		  "parameters": [
-			"%netdev%"
-		  ]
-		},
-		"assign": {
-		  "statements": [
-			"%netdev% = $arg1;"
-		  ]
-		}
-	  }
-	},
-	"__platform_driver_register": {
-	  "labels": {
-		"platform_driver": {
-		  "container": true,
-		  "parameter": true,
-		  "interface": ["platform.platform_driver"]
-		}
-	  },
-	  "process": "<assign>.[register] | <none>",
-	  "actions": {
-		"register": {
-		  "parameters": [
-			"%platform_driver%"
-		  ]
-		},
-		"none": {
-		  "condition": ["$res != 0"]
-		},
-		"assign": {
-		  "condition": ["$res == 0"],
-		  "statements": [
-			"%platform_driver% = $arg1;"
-		  ]
-		}
-	  }
-	},
-	"platform_driver_probe": {
-	  "labels": {
-		"platform_driver": {
-		  "container": true,
-		  "parameter": true,
-		  "interface": ["platform.platform_driver"]
-		},
-		"probe": {
-		  "callback": true,
-		  "parameter": true,
-		  "interface": ["platform.probe"]
-		}
-	  },
-	  "process": "<assign>.[register] | <none>",
-	  "actions": {
-		"register": {
-		  "parameters": [
-			"%platform_driver%"
-		  ]
-		},
-		"none": {
-		  "condition": ["$res != 0"]
-		},
-		"assign": {
-		  "condition": ["$res == 0"],
-		  "statements": [
-			"%platform_driver% = $arg1;",
-			"%probe% = $arg2;",
-			"%platform_driver.probe%=%probe%;"
-		  ]
-		}
-	  }
-	},
-	"platform_driver_unregister": {
-	  "labels": {
-		"platform_driver": {
-		  "container": true,
-		  "parameter": true,
-		  "interface": ["platform.platform_driver"]
-		}
-	  },
-	  "process": "<assign>.[deregister]",
-	  "actions": {
-		"deregister": {
-		  "parameters": [
-			"%platform_driver%"
-		  ]
-		},
-		"assign": {
-		  "statements": [
-			"%platform_driver% = $arg1;"
-		  ]
-		}
-	  }
-	},
-	"mod_timer,mod_timer_pinned,mod_timer_pending": {
-	  "labels": {
-		"timer_list": {
-		  "container": true,
-		  "parameter": true,
-		  "interface": ["timer.platform_driver"]
-		}
-	  },
-	  "process": "<assign>.[instance_register] | <none>",
-	  "actions": {
-		"instance_register": {
-		  "parameters": [
-			"%timer_list%"
-		  ]
-		},
-		"none": {
-		  "condition": ["$res != 0"]
-		},
-		"assign": {
-		  "condition": ["$res == 0"],
-		  "statements": [
-			"%timer_list% = $arg1;"
-		  ]
-		}
-	  }
-	},
-	"setup_timer, setup_timer_on_stack": {
-	  "labels": {
-		"timer_list": {
-		  "container": true,
-		  "parameter": true,
-		  "interface": ["timer.timer_list"]
-		},
-		"data": {
-		  "resource": true,
-		  "parameter": true,
-		  "interface": ["timer.data"]
-		},
-		"function": {
-		  "callback": true,
-		  "parameter": true,
-		  "interface": ["timer.callback"]
-		}
-	  },
-	  "process": "<assign>.[instance_register] | <none>",
-	  "actions": {
-		"instance_register": {
-		  "parameters": [
-			"%timer_list%"
-		  ]
-		},
-		"none": {
-		  "condition": ["$res != 0"]
-		},
-		"assign": {
-		  "condition": ["$res == 0"],
-		  "statements": [
-			"%timer_list% = $arg1;",
-			"%function% = $arg2",
-			"%data% = $arg3",
-			"%timer_list.data%=%data%;",
-			"%timer_list.function%=%function%;"
-		  ]
-		}
-	  }
-	},
-	"del_timer, try_to_del_timer_sync, del_timer_sync": {
-	  "labels": {
-		"timer_list": {
-		  "container": true,
-		  "parameter": true,
-		  "interface": ["timer.timer_list"]
-		}
-	  },
-	  "process": "<assign>.[instance_deregister]",
-	  "actions": {
-		"instance_deregister": {
-		  "parameters": [
-			"%timer_list%"
-		  ]
-		},
-		"assign": {
-		  "statements": [
-			"%timer_list% = $arg1;"
-		  ]
-		}
-	  }
-	},
-	"request_threaded_irq": {
-	  "labels": {
-		"thread": {
-		  "callback": true,
-		  "interface": ["interrupt.thread"],
-		  "parameter": true
-		},
-		"callback": {
-		  "callback": true,
-		  "interface": ["interrupt.handler"],
-		  "parameter": true
-		},
-		"line": {
-		  "resource": true,
-		  "interface": ["interrupt.line"],
-		  "parameter": true
-		},
-		"data": {
-		  "resource": true,
-		  "interface": ["interrupt.data"],
-		  "parameter": true
-		}
-	  },
-	  "process": "<assign>.[irq_register] | <none>",
-	  "actions": {
-		"irq_register": {
-		  "parameters": [
-			"%line%",
-			"%callback%",
-			"%thread%",
-			"%data%"
-		  ]
-		},
-		"none": {
-		  "condition": ["$res != 0"]
-		},
-		"assign": {
-		  "condition": ["$res == 0"],
-		  "statements": [
-			"%line% = $arg1;",
-			"%callback% = $arg2;",
-			"%thread% = $arg3;",
-			"%data% = $arg6;"
-		  ]
-		}
-	  }
-	},
-	"request_irq": {
-	  "labels": {
-		"thread": {
-		  "callback": true,
-		  "interface": ["interrupt.thread"]
-		},
-		"callback": {
-		  "callback": true,
-		  "interface": ["interrupt.handler"],
-		  "parameter": true
-		},
-		"line": {
-		  "resource": true,
-		  "interface": ["interrupt.line"],
-		  "parameter": true
-		},
-		"data": {
-		  "resource": true,
-		  "interface": ["interrupt.data"],
-		  "parameter": true
-		}
-	  },
-	  "process": "<assign>.[irq_register] | <none>",
-	  "actions": {
-		"irq_register": {
-		  "parameters": [
-			"%line%",
-			"%callback%",
-			"%thread%",
-			"%data%"
-		  ]
-		},
-		"none": {
-		  "condition": ["$res != 0"]
-		},
-		"assign": {
-		  "condition": ["$res == 0"],
-		  "statements": [
-			"%line% = $arg1;",
-			"%callback% = $arg2;",
-			"%thread% = 0;",
-			"%data% = $arg5;"
-		  ]
-		}
-	  }
-	},
-	"free_irq": {
-	  "labels": {
-		"line": {
-		  "resource": true,
-		  "interface": ["interrupt.line"],
-		  "parameter": true
-		}
-	  },
-	  "process": "<assign>.[irq_deregister]",
-	  "actions": {
-		"irq_deregister": {
-		  "parameters": [
-			"%line%"
-		  ]
-		},
-		"assign": {
-		  "statements": [
-			"%line% = $arg1;"
-		  ]
-		}
-	  }
-	}
-  },
-  "environment processes": {
-	"dummy_factory": {
-	  "labels": {
-		"container": {
-		  "container": true
-		}
-	  },
-	  "process": "(!register).[@instance_register].[@instance_deregister].(deregister)",
-	  "actions": {
-		"register": {
-		  "parameters": [
-			"%container%"
-		  ]
-		},
-		"deregister": {
-		  "condition": ["%container% == $ARG1"],
-		  "parameters": [
-			"%container%"
-		  ]
-		},
-		"instance_register": {
-		  "parameters": [
-			"%container%"
-		  ]
-		},
-		"instance_deregister": {
-		  "parameters": [
-			"%container%"
-		  ]
-		}
-	  }
-	},
-	"usb_instance": {
-	  "labels": {
-		"container": {
-		  "container": true,
-		  "interface": ["usb.usb_driver"]
-		},
-		"resource": {
-		  "resource": true
-		},
-		"reset_flag": {
-		  "signature": "bool a",
-		  "value": "false"
-		},
-		"probe_retval": {
-		  "signature": "int a"
-		},
-		"callback": {
-		  "callback": true
-		}
-	  },
-	  "process": "(!instance_register).<alloc>.[probe].(<probe_success>.((usb_reset).[pre].[post] | [suspend].[resume] | [callback] | <null>).[release] | <failed_probe>).<free>.(instance_deregister)",
-	  "actions": {
-		"instance_register": {
-		  "parameters": [
-			"%container%"
-		  ]
-		},
-		"instance_deregister": {
-		  "condition": ["%container% == $ARG1"],
-		  "parameters": [
-			"%container%"
-		  ]
-		},
-		"alloc": {
-		  "statements": [
-			"%resource% = $ALLOC(%resource%);"
-		  ]
-		},
-		"free": {
-		  "statements": [
-			"$FREE(%resource%);"
-		  ]
-		},
-		"callback": {
-		  "callback": "%callback%",
-		  "parameters": [
-			"%resource%"
-		  ]
-		},
-		"probe": {
-		  "callback": "%container.probe%",
-		  "parameters": [
-			"%resource%"
-		  ],
-		  "callback return value": "%probe_retval%",
-		  "post-call": [
-			"%probe_retval% = ldv_post_probe(%probe_retval%);"
-		  ]
-		},
-		"release": {
-		  "callback": "%container.release%",
-		  "parameters": [
-			"%resource%"
-		  ]
-		},
-		"suspend": {
-		  "callback": "%container.suspend%",
-		  "parameters": [
-			"%resource%"
-		  ]
-		},
-		"resume": {
-		  "callback": "%container.resume%",
-		  "parameters": [
-			"%resource%"
-		  ]
-		},
-		"pre": {
-		  "callback": "%container.pre%",
-		  "parameters": ["%resource%"]
-		},
-		"post": {
-		  "callback": "%container.post%",
-		  "parameters": ["%resource%"]
-		},
-		"usb_reset": {},
-		"probe_success": {
-		  "condition": ["%probe_retval% == 0"]
-		},
-		"failed_probe": {
-		  "condition": ["%probe_retval% != 0"]
-		},
-		"null": {}
-	  }
-	},
-	"platform_instance": {
-	  "labels": {
-		"container": {
-		  "container": true
-		},
-		"resource": {
-		  "resource": true
-		},
-		"callback": {
-		  "callback": true
-		},
-		"probed": {
-		  "signature": "int a",
-		  "value": "1"
-		},
-		"suspended": {
-		  "signature": "int a"
-		}
-	  },
-	  "process": "(!register).<init>.{call}",
-	  "actions": {
-		"call": {
-		  "process": "[callback].{call} | <positive_probe>.[release].<after_release>.{call} |  <positive_probe>.[suspend].(<suspended>.[resume] | <not_suspended>).{call} | <negative_probe>.(<free>.(deregister) | [probe].{call})"
-		},
-		"register": {
-		  "parameters": [
-			"%container%"
-		  ]
-		},
-		"deregister": {
-		  "parameters": [
-			"%container%"
-		  ]
-		},
-		"callback": {
-		  "callback": "%callback%",
-		  "parameters": [
-			"%resource%"
-		  ]
-		},
-		"release": {
-		  "callback": "%container.release%",
-		  "parameters": [
-			"%resource%"
-		  ]
-		},
-		"probe": {
-		  "callback": "%container.probe%",
-		  "parameters": [
-			"%resource%"
-		  ],
-		  "callback return value": "%probed%",
-		  "post-call": [
-			"%probed% = ldv_post_probe(%probed%);"
-		  ]
-		},
-		"suspend": {
-		  "callback": "%container.suspend%",
-		  "parameters": [
-			"%resource%"
-		  ],
-		  "callback return value": "%suspended%"
-		},
-		"resume": {
-		  "callback": "%container.resume%",
-		  "parameters": [
-			"%resource%"
-		  ]
-		},
-		"init": {
-		  "statements": [
-			"%resource% = $ALLOC(%resource%);"
-		  ]
-		},
-		"free": {
-		  "statements": [
-			"$FREE(%resource%);"
-		  ]
-		},
-		"after_release": {
-		  "statements": [
-			"%probed% = 1;"
-		  ]
-		},
-		"positive_probe": {
-		  "condition": ["%probed% == 0"]
-		},
-		"negative_probe": {
-		  "condition": ["%probed% != 0"]
-		},
-		"suspended": {
-		  "condition": ["%suspended% == 0"]
-		},
-		"not_suspended": {
-		  "condition": ["%suspended% != 0"]
-		}
-	  }
-	},
-	"io_instance": {
-	  "labels": {
-		"container": {
-		  "container": true
-		},
-		"resource": {
-		  "resource": true
-		},
-		"callback": {
-		  "callback": true
-		},
-		"probed": {
-		  "signature": "int a",
-		  "value": "1"
-		}
-	  },
-	  "process": "(!register).<init>.{call}",
-	  "actions": {
-		"call": {
-		  "process": "[callback].{call} | <positive_probe>.[release].<after_release>.{call} | <negative_probe>.(<free>.(deregister) | [probe].{call})"
-		},
-		"register": {
-		  "parameters": [
-			"%container%"
-		  ]
-		},
-		"deregister": {
-		  "parameters": [
-			"%container%"
-		  ]
-		},
-		"callback": {
-		  "callback": "%callback%",
-		  "parameters": [
-			"%resource%"
-		  ]
-		},
-		"release": {
-		  "callback": "%container.release%",
-		  "parameters": [
-			"%resource%"
-		  ]
-		},
-		"probe": {
-		  "callback": "%container.probe%",
-		  "parameters": [
-			"%resource%"
-		  ],
-		  "callback return value": "%probed%",
-		  "post-call": [
-			"%probed% = ldv_post_probe(%probed%);"
-		  ]
-		},
-		"init": {
-		  "statements": [
-			"%resource% = $ALLOC(%resource%);"
-		  ]
-		},
-		"free": {
-		  "statements": [
-			"$FREE(%resource%);"
-		  ]
-		},
-		"after_release": {
-		  "statements": [
-			"%probed% = 1;"
-		  ]
-		},
-		"positive_probe": {
-		  "condition": ["%probed% == 0"]
-		},
-		"negative_probe": {
-		  "condition": ["%probed% != 0"]
-		}
-	  }
-	},
-	"dummy_resourceless_instance": {
-	  "labels": {
-		"container": {
-		  "container": true,
-		  "resource": true
-		},
-		"callback": {
-		  "callback": true
-		}
-	  },
-	  "process": "(!register).{call}",
-	  "actions": {
-		"call": {
-		  "process": "[callback].{call} | (deregister)"
-		},
-		"register": {
-		  "parameters": [
-			"%container%"
-		  ]
-		},
-		"deregister": {
-		  "condition": ["%container% == $ARG1"],
-		  "parameters": [
-			"%container%"
-		  ]
-		},
-		"callback": {
-		  "callback": "%callback%",
-		  "parameters": [
-			"%container%"
-		  ]
-		}
-	  }
-	},
-	"dummy_instance": {
-	  "labels": {
-		"container": {
-		  "container": true
-		},
-		"resource": {
-		  "resource": true
-		},
-		"callback": {
-		  "callback": true
-		}
-	  },
-	  "process": "(!register).<init>.{call}",
-	  "actions": {
-		"call": {
-		  "process": "[callback].{call} | <free>.(deregister)"
-		},
-		"register": {
-		  "parameters": [
-			"%container%"
-		  ]
-		},
-		"deregister": {
-		  "condition": ["%container% == $ARG1"],
-		  "parameters": [
-			"%container%"
-		  ]
-		},
-		"callback": {
-		  "callback": "%callback%",
-		  "parameters": [
-			"%resource%"
-		  ]
-		},
-		"init": {
-		  "statements": [
-			"%resource% = $ALLOC(%resource%);"
-		  ]
-		},
-		"free": {
-		  "statements": [
-			"$FREE(%resource%);"
-		  ]
-		}
-	  }
-	},
-	"timer_instance": {
-	  "labels": {
-		"container": {
-		  "container": true,
-		  "interface": ["timer.timer_list"]
-		}
-	  },
-	  "process": "(!instance_register).[callback].(instance_deregister)",
-	  "actions": {
-		"instance_register": {
-		  "parameters": [
-			"%container%"
-		  ]
-		},
-		"instance_deregister": {
-		  "condition": ["%container% == $ARG1"],
-		  "parameters": [
-			"%container%"
-		  ]
-		},
-		"callback": {
-		  "callback": "%container.handler%",
-		  "parameters": [
-			"%container.data%"
-		  ]
-		}
-	  }
-	},
-	"interrupt_instance": {
-	  "labels": {
-		"thread": {
-		  "callback": true,
-		  "interface": ["interrupt.thread"]
-		},
-		"callback": {
-		  "callback": true,
-		  "interface": ["interrupt.handler"]
-		},
-		"line": {
-		  "resource": true,
-		  "interface": ["interrupt.line"]
-		},
-		"data": {
-		  "resource": true,
-		  "interface": ["interrupt.data"]
-		},
-		"ret_val": {
-		  "signature": "int a"
-		}
-	  },
-	  "process": "(!irq_register).[handler].(<need_thread>.[thread] | <handled>).(irq_deregister)",
-	  "actions": {
-		"irq_register": {
-		   "parameters": [
-			 "%line%",
-			 "%callback%",
-			 "%thread%",
-			 "%data%"
-		   ]
-		},
-		"irq_deregister": {
-		  "condition": ["%line% == $ARG1"],
-		  "parameters": [
-			"%line%"
-		  ]
-		},
-		"handler": {
-		  "callback": "%callback%",
-		  "parameters": [
-			"%line%",
-			"%data%"
-		  ],
-		  "callback return value": "%ret_val%"
-		},
-		"thread": {
-		  "callback": "%thread%",
-		  "parameters": [
-			"%line%",
-			"%data%"
-		  ]
-		},
-		"need_thread": {
-		  "condition": ["%ret_val% == IRQ_WAKE_THREAD"]
-		},
-		"handled": {
-		  "condition": ["%ret_val% != IRQ_WAKE_THREAD"]
-		}
-	  }
-	}
-=======
     "usb_reset_device": {
       "labels": {},
       "process": "[@usb_reset]",
@@ -1985,6 +1066,5 @@
         }
       }
     }
->>>>>>> 9814cdfa
   }
 }