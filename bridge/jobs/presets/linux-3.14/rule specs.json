{
  "templates": {
    "Empty": {
      "description": "...",
      "plugins": ["Weaver"]
    },
    "Linux kernel modules": {
      "description": "...",
      "plugins": [
        {
          "SA": {
            "template aspect": "linux/emg/source_analysis.aspect.tmpl",
            "max arguments number": 30,
            "filter kernel functions": true
          }
        },
        {
          "EMG": {
            "specifications directory": "linux/emg",
            "entry point": "entry_point",
            "translator": "default",
            "intermediate model options": {
              "ignore missed callbacks": true
            },
            "translation options": {
              "direct control function calls": true,
              "omit all states": false,
              "nested automata": false,
              "omit parallel composition": {
                "dispatch": false,
                "receive": false,
                "call": false,
                "condition": true
              },
              "instance modifier": 1,
              "max instances number": 300,
              "pointer initialization": {
                "structures": true,
                "arrays": true,
                "functions": false,
                "unions": false,
                "primitives": false
              },
              "pointer free": {
                "structures": false,
                "arrays": false,
                "functions": false,
                "unions": false,
                "primitives": false
              }
            },
            "additional aspects": ["linux/emg/emg.aspect"]
          }
        },
        {
          "RSG": {
            "model CC options": [
              "-nostdinc",
              "-Iarch/$hdr_arch/include",
              "-Iarch/$hdr_arch/include/generated",
              "-Iinclude",
              "-Iarch/$hdr_arch/include/uapi",
              "-Iarch/$hdr_arch/include/generated/uapi",
              "-Iinclude/uapi",
              "-Iinclude/generated/uapi",
              "-include",
              "include/linux/kconfig.h",
              "-D__KERNEL__",
              "-Os"
            ],
<<<<<<< HEAD
            "common models": [
              "linux/err.c",
              "verifier/rcv.c",
              "verifier/memory.c",
              "verifier/thread.c"
            ],
            "common aspects": [
              "linux/err.aspect"
            ]
=======
            "common models": ["linux/ldv.c", "linux/err.c"],
            "common aspects": ["linux/err.aspect"]
>>>>>>> febf9b10
          }
        },
        "Weaver"
      ]
    },
    "Argument signatures for Linux kernel modules": {
      "description": "...",
      "template": "Linux kernel modules",
      "plugins": [
        "SA",
        "EMG",
        {
          "ASE": {"algorithm": "COMPLEX_ID"}
        },
        "TR",
        "RSG",
        "Weaver"
      ]
    }
  },
  "rule specifications": {
    "empty": {
      "description": "...",
      "template": "Empty"
    },
    "linux:alloc1": {
      "aliases": ["10"],
      "description": "...",
      "bug kinds": [],
      "template": "Linux kernel modules",
      "RSG": {
        "models": ["linux/alloc1.c"],
        "aspects": ["linux/alloc1.aspect"]
      }
    },
    "linux:alloc2": {
      "aliases": ["43"],
      "description": "...",
      "bug kinds": [],
      "template": "Linux kernel modules",
      "RSG": {
        "models": ["linux/alloc2.c"],
        "aspects": ["linux/alloc2.aspect"]
      }
    },
    "linux:alloc3": {
      "aliases": ["77"],
      "description": "...",
      "bug kinds": [],
      "template": "Linux kernel modules",
      "RSG": {
        "models": ["linux/alloc3.c"],
        "aspects": ["linux/alloc3.aspect"]
      }
    },
    "linux:empty": {
      "description": "...",
      "bug kinds": [],
      "template": "Common for Linux kernel modules"
    },
    "linux:mmc:sdio_func": {
      "aliases": ["150"],
      "description": "...",
      "bug kinds": [],
      "template": "Linux kernel modules",
      "RSG": {
        "models": ["linux/mmc/sdio_func.c"],
        "aspects": ["linux/mmc/sdio_func.aspect"]
      }
    },
    "linux:module": {
      "aliases": ["8"],
      "description": "...",
      "bug kinds": [],
      "template": "Linux kernel modules",
      "RSG": {
        "models": ["linux/module.c"],
        "aspects": ["linux/module.aspect"]
      }
    },
    "linux:module:next": {
      "aliases": ["8"],
      "description": "...",
      "bug kinds": [],
      "template": "Linux kernel modules",
      "RSG": {
        "models": ["linux/module.next.c"],
        "aspects": ["linux/module.next.aspect"]
      }
    },
    "linux:mutex": {
      "aliases": ["32"],
      "description": "...",
      "bug kinds": [
        "one thread:double acquisition",
        "one thread:unreleased at exit"
      ],
      "template": "Linux kernel modules",
      "RSG": {
        "models": ["linux/mutex.c"],
        "aspects": ["linux/mutex.aspect"]
      }
    },
    "linux:mutex:as": {
      "description": "...",
      "bug kinds": [
        "one thread:double acquisition",
        "one thread:unreleased at exit"
      ],
      "template": "Argument signatures for Linux kernel modules",
      "ASE": {"request aspect": "linux/mutex.request.aspect"},
      "TR": {
        "templates": [
          "linux/mutex.c.tmpl",
          "linux/mutex.aspect.tmpl"
        ]
      }
    },
    "linux:mutex:next": {
      "description": "...",
      "bug kinds": [
        "one thread:double acquisition",
        "one thread:unreleased at exit"
      ],
      "template": "Argument signatures for Linux kernel modules",
      "ASE": {"request aspect": "linux/mutex.next.request.aspect"},
      "TR": {
        "templates": [
          "linux/mutex.next.c.tmpl",
          "linux/mutex.next.aspect.tmpl"
        ]
      }
    },
    "linux:rwlock": {
      "aliases": ["118"],
      "description": "...",
      "bug kinds": [],
      "template": "Linux kernel modules",
      "RSG": {
        "models": ["linux/rwlock.c"],
        "aspects": ["linux/rwlock.aspect"]
      }
    },
    "linux:spinlock:as": {
      "aliases": ["39"],
      "description": "...",
      "bug kinds": [],
      "template": "Argument signatures for Linux kernel modules",
      "ASE": {"request aspect": "linux/spinlock.request.aspect"},
      "TR": {
        "templates": [
          "linux/spinlock.c.tmpl",
          "linux/spinlock.aspect.tmpl"
        ]
      }
    },
    "linux:usb1": {
      "aliases": ["132"],
      "description": "...",
      "bug kinds": [],
      "template": "Linux kernel modules",
      "RSG": {
        "models": [
          "linux/asm/atomic.c",
          "linux/usb1.c"
        ],
        "aspects": [
          "linux/asm/atomic.aspect",
          "linux/usb1.aspect"
        ]
      }
    },
    "linux:usb2": {
      "aliases": ["134"],
      "description": "...",
      "bug kinds": [],
      "template": "Linux kernel modules",
      "RSG": {
        "models": ["linux/usb2.c"],
        "aspects": ["linux/usb2.aspect"]
      }
    },
    "linux:usb:gadget": {
      "aliases": ["106"],
      "description": "...",
      "bug kinds": [],
      "template": "Linux kernel modules",
      "RSG": {
        "models": ["linux/usb/gadget.c"],
        "aspects": ["linux/usb/gadget.aspect"]
      }
    }
  }
}<|MERGE_RESOLUTION|>--- conflicted
+++ resolved
@@ -68,8 +68,8 @@
               "-D__KERNEL__",
               "-Os"
             ],
-<<<<<<< HEAD
             "common models": [
+              "linux/ldv.c",
               "linux/err.c",
               "verifier/rcv.c",
               "verifier/memory.c",
@@ -78,10 +78,6 @@
             "common aspects": [
               "linux/err.aspect"
             ]
-=======
-            "common models": ["linux/ldv.c", "linux/err.c"],
-            "common aspects": ["linux/err.aspect"]
->>>>>>> febf9b10
           }
         },
         "Weaver"
