#ifndef __VERIFIER_MEMORY_H
#define __VERIFIER_MEMORY_H

#include <linux/types.h>

/*ISO/IEC 9899:1999 specification. p. 313, paragraph 7.20.3 "Memory management functions"*/
extern void *ldv_malloc(size_t size);
extern void *ldv_calloc(size_t nmemb, size_t size);
extern void ldv_free(void *s);
<<<<<<< HEAD
extern void *ldv_zalloc(size_t size);
=======
extern void *external_allocated_data(void);
>>>>>>> 4d9aaa6c

#endif /* __VERIFIER_MEMORY_H */<|MERGE_RESOLUTION|>--- conflicted
+++ resolved
@@ -7,10 +7,7 @@
 extern void *ldv_malloc(size_t size);
 extern void *ldv_calloc(size_t nmemb, size_t size);
 extern void ldv_free(void *s);
-<<<<<<< HEAD
 extern void *ldv_zalloc(size_t size);
-=======
 extern void *external_allocated_data(void);
->>>>>>> 4d9aaa6c
 
 #endif /* __VERIFIER_MEMORY_H */