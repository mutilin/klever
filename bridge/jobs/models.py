#
# Copyright (c) 2014-2016 ISPRAS (http://www.ispras.ru)
# Institute for System Programming of the Russian Academy of Sciences
#
# Licensed under the Apache License, Version 2.0 (the "License");
# you may not use this file except in compliance with the License.
# You may obtain a copy of the License at
#
#     http://www.apache.org/licenses/LICENSE-2.0
#
# Unless required by applicable law or agreed to in writing, software
# distributed under the License is distributed on an "AS IS" BASIS,
# WITHOUT WARRANTIES OR CONDITIONS OF ANY KIND, either express or implied.
# See the License for the specific language governing permissions and
# limitations under the License.
#

from django.db import models
from django.contrib.auth.models import User
from django.db.models.signals import pre_delete
from django.dispatch.dispatcher import receiver
from bridge.vars import FORMAT, JOB_ROLES, JOB_STATUS, JOB_WEIGHT

JOBFILE_DIR = 'Job'


class JobFile(models.Model):
    hash_sum = models.CharField(max_length=255, db_index=True)
    file = models.FileField(upload_to=JOBFILE_DIR, null=False)

    class Meta:
        db_table = 'job_file'

    def __str__(self):
        return self.hash_sum


@receiver(pre_delete, sender=JobFile)
def jobfile_delete_signal(**kwargs):
    file = kwargs['instance']
    storage, path = file.file.storage, file.file.path
    try:
        storage.delete(path)
    except PermissionError:
        pass


<<<<<<< HEAD
class JobBase(models.Model):
    name = models.CharField(max_length=150)
    change_author = models.ForeignKey(User, models.SET_NULL, blank=True, null=True, related_name='+')

    class Meta:
        abstract = True


class Job(JobBase):
=======
class Job(models.Model):
    name = models.CharField(max_length=150, unique=True, db_index=True)
    change_author = models.ForeignKey(User, blank=True, null=True, on_delete=models.SET_NULL, related_name='+')
>>>>>>> 80bae96b
    format = models.PositiveSmallIntegerField(default=FORMAT)
    version = models.PositiveSmallIntegerField(default=1)
    change_date = models.DateTimeField(auto_now=True)
    identifier = models.CharField(max_length=255, unique=True, db_index=True)
    parent = models.ForeignKey('self', models.CASCADE, null=True, related_name='children')
    status = models.CharField(max_length=1, choices=JOB_STATUS, default=JOB_STATUS[0][0])
    weight = models.CharField(max_length=1, choices=JOB_WEIGHT, default=JOB_WEIGHT[0][0])
    safe_marks = models.BooleanField(default=False)

    def __str__(self):
        return self.name

    class Meta:
        db_table = 'job'


class RunHistory(models.Model):
    job = models.ForeignKey(Job, models.CASCADE)
    operator = models.ForeignKey(User, models.SET_NULL, null=True, related_name='+')
    configuration = models.ForeignKey(JobFile, models.CASCADE)
    date = models.DateTimeField()
    status = models.CharField(choices=JOB_STATUS, max_length=1, default=JOB_STATUS[1][0])

    class Meta:
        db_table = 'job_run_history'


<<<<<<< HEAD
class JobHistory(JobBase):
    job = models.ForeignKey(Job, models.CASCADE, related_name='versions')
=======
class JobHistory(models.Model):
    job = models.ForeignKey(Job, related_name='versions')
    change_author = models.ForeignKey(User, blank=True, null=True, on_delete=models.SET_NULL, related_name='+')
>>>>>>> 80bae96b
    version = models.PositiveSmallIntegerField()
    change_date = models.DateTimeField()
    comment = models.CharField(max_length=255, default='')
    parent = models.ForeignKey(Job, models.SET_NULL, null=True, related_name='+')
    global_role = models.CharField(max_length=1, choices=JOB_ROLES, default='0')
    description = models.TextField(default='')

    class Meta:
        db_table = 'jobhistory'
        index_together = ['job', 'version']


class FileSystem(models.Model):
    job = models.ForeignKey(JobHistory, models.CASCADE)
    file = models.ForeignKey(JobFile, models.CASCADE, null=True)
    name = models.CharField(max_length=128)
    parent = models.ForeignKey('self', models.CASCADE, null=True, related_name='children')

    def __str__(self):
        return self.name

    class Meta:
        db_table = 'file_system'


class UserRole(models.Model):
    user = models.ForeignKey(User, models.CASCADE)
    job = models.ForeignKey(JobHistory, models.CASCADE)
    role = models.CharField(max_length=1, choices=JOB_ROLES)

    class Meta:
        db_table = 'user_job_role'<|MERGE_RESOLUTION|>--- conflicted
+++ resolved
@@ -45,21 +45,9 @@
         pass
 
 
-<<<<<<< HEAD
-class JobBase(models.Model):
-    name = models.CharField(max_length=150)
-    change_author = models.ForeignKey(User, models.SET_NULL, blank=True, null=True, related_name='+')
-
-    class Meta:
-        abstract = True
-
-
-class Job(JobBase):
-=======
 class Job(models.Model):
     name = models.CharField(max_length=150, unique=True, db_index=True)
-    change_author = models.ForeignKey(User, blank=True, null=True, on_delete=models.SET_NULL, related_name='+')
->>>>>>> 80bae96b
+    change_author = models.ForeignKey(User, models.SET_NULL, blank=True, null=True, related_name='+')
     format = models.PositiveSmallIntegerField(default=FORMAT)
     version = models.PositiveSmallIntegerField(default=1)
     change_date = models.DateTimeField(auto_now=True)
@@ -87,14 +75,9 @@
         db_table = 'job_run_history'
 
 
-<<<<<<< HEAD
-class JobHistory(JobBase):
+class JobHistory(models.Model):
     job = models.ForeignKey(Job, models.CASCADE, related_name='versions')
-=======
-class JobHistory(models.Model):
-    job = models.ForeignKey(Job, related_name='versions')
-    change_author = models.ForeignKey(User, blank=True, null=True, on_delete=models.SET_NULL, related_name='+')
->>>>>>> 80bae96b
+    change_author = models.ForeignKey(User, models.SET_NULL, blank=True, null=True, related_name='+')
     version = models.PositiveSmallIntegerField()
     change_date = models.DateTimeField()
     comment = models.CharField(max_length=255, default='')
