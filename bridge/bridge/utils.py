import os
import time
import hashlib
<<<<<<< HEAD
import traceback
from django.conf import settings
from bridge.settings import DEBUG
from django.utils.timezone import now
=======
import tempfile
import tarfile
from django.core.exceptions import ObjectDoesNotExist
from django.core.files import File as NewFile
from django.template.defaultfilters import filesizeformat
from django.utils.timezone import now
from django.utils.translation import ugettext_lazy as _
from bridge.settings import DEBUG, MAX_FILE_SIZE
from jobs.models import File
>>>>>>> 845e272e

BLOCKER = {}
GROUP_BLOCKER = {}
BRIDGE_ERROR_LOG = 'error.log'
BRIDGE_LOG = 'bridge.log'


def print_err(message):
    with open(os.path.join(settings.MEDIA_ROOT, BRIDGE_ERROR_LOG), mode='a') as fp:
        fp.write('=' * 30 + 'ERROR' + '=' * 30 + '\n')
        traceback.print_stack(file=fp)
        fp.close()

    if DEBUG:
        print(message)


def print_log():
    with open(os.path.join(settings.MEDIA_ROOT, BRIDGE_LOG), mode='a') as fp:
        fp.write('=' * 30 + '\n')
        traceback.print_stack(file=fp)
        fp.close()


def print_exec_time(f):
    def wrapper(*args, **kwargs):
        start = now()
        res = f(*args, **kwargs)
        print_err('%s: %s' % (f.__name__, now() - start))
        return res
    return wrapper


def unparallel(f):

    def wait_other(*args, **kwargs):
        if f.__name__ not in BLOCKER:
            BLOCKER[f.__name__] = 0
        while BLOCKER[f.__name__] == 1:
            time.sleep(0.1)
        BLOCKER[f.__name__] = 1
        res = f(*args, **kwargs)
        BLOCKER[f.__name__] = 0
        return res
    return wait_other


def unparallel_group(groups):
    def unparallel_inner(f):

        def block_access():
            for g in groups:
                if g not in GROUP_BLOCKER:
                    GROUP_BLOCKER[g] = 0
                if GROUP_BLOCKER[g] == 1:
                    return False
            return True

        def change_block(status):
            for g in groups:
                GROUP_BLOCKER[g] = status

        def wait(*args, **kwargs):
            while not block_access():
                time.sleep(0.1)
            change_block(1)
            res = f(*args, **kwargs)
            change_block(0)
            return res

        return wait

    return unparallel_inner


def file_checksum(f, block_size=2**20):
    md5 = hashlib.md5()
    while True:
        data = f.read(block_size)
        if not data:
            break
        md5.update(data)
    f.seek(0)
    return md5.hexdigest()


def file_get_or_create(fp, filename, check_size=False):
    if check_size:
        file_size = fp.seek(0, os.SEEK_END)
        if file_size > MAX_FILE_SIZE:
            raise ValueError(
                _('Please keep the file size under {0} (the current file size is {1})'.format(
                    filesizeformat(MAX_FILE_SIZE),
                    filesizeformat(file_size)
                ))
            )
    fp.seek(0)
    check_sum = file_checksum(fp)
    try:
        return File.objects.get(hash_sum=check_sum), check_sum
    except ObjectDoesNotExist:
        db_file = File()
        db_file.file.save(filename, NewFile(fp))
        db_file.hash_sum = check_sum
        db_file.save()
        return db_file, check_sum


# archive - django.core.files.File object
# Example: archive = File(open(<path>, mode='rb'))
# Note: files from requests are already File objects
def extract_tar_temp(archive):
    fp = tempfile.NamedTemporaryFile()
    for chunk in archive.chunks():
        fp.write(chunk)
    fp.seek(0)
    tar = tarfile.open(fileobj=fp, mode='r:gz')
    tmp_dir_name = tempfile.TemporaryDirectory()
    tar.extractall(tmp_dir_name.name)
    return tmp_dir_name<|MERGE_RESOLUTION|>--- conflicted
+++ resolved
@@ -1,14 +1,10 @@
 import os
 import time
 import hashlib
-<<<<<<< HEAD
+import tarfile
+import tempfile
 import traceback
 from django.conf import settings
-from bridge.settings import DEBUG
-from django.utils.timezone import now
-=======
-import tempfile
-import tarfile
 from django.core.exceptions import ObjectDoesNotExist
 from django.core.files import File as NewFile
 from django.template.defaultfilters import filesizeformat
@@ -16,7 +12,6 @@
 from django.utils.translation import ugettext_lazy as _
 from bridge.settings import DEBUG, MAX_FILE_SIZE
 from jobs.models import File
->>>>>>> 845e272e
 
 BLOCKER = {}
 GROUP_BLOCKER = {}
