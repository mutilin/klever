--- conflicted
+++ resolved
@@ -337,19 +337,11 @@
                     self._data['jobs']['pending'].append(progress.job.identifier)
             for progress in SolvingProgress.objects.filter(job__status=JOB_STATUS[2][0]).select_related('job'):
                 if progress.job.identifier in data['jobs']['finished']:
-                    if not progress.job.light and ReportUnknown.objects\
+                    if progress.job.weight == JOB_WEIGHT[0][0] and ReportUnknown.objects\
                             .filter(parent__parent=None, root=progress.job.reportroot).count() > 0:
                         change_job_status(progress.job, JOB_STATUS[4][0])
                     else:
-<<<<<<< HEAD
-                        if progress.job.weight == JOB_WEIGHT[0][0] \
-                                and len(ReportUnknown.objects.filter(parent=root_report)) > 0:
-                            change_job_status(progress.job, JOB_STATUS[4][0])
-                        else:
-                            change_job_status(progress.job, JOB_STATUS[3][0])
-=======
                         change_job_status(progress.job, JOB_STATUS[3][0])
->>>>>>> ae24001a
                 elif progress.job.identifier in data['jobs']['error']:
                     change_job_status(progress.job, JOB_STATUS[4][0])
                     if progress.job.identifier in data['job errors']:
