from django.db import models
from django.contrib.auth.models import User
from jobs.job_model import Job
from marks.models import UnknownProblem


class AttrName(models.Model):
<<<<<<< HEAD
    name = models.CharField(max_length=63)
=======
    name = models.CharField(max_length=63, unique=True)
>>>>>>> c819be82

    class Meta:
        db_table = 'attr_name'


class Attr(models.Model):
    name = models.ForeignKey(AttrName)
    value = models.CharField(max_length=255)

    class Meta:
        db_table = 'attr'


class ReportRoot(models.Model):
    user = models.ForeignKey(User, blank=True, null=True,
                             on_delete=models.SET_NULL, related_name='+')
    job = models.OneToOneField(Job)
    last_request_date = models.DateTimeField()

    class Meta:
        db_table = 'report_root'


class Report(models.Model):
    root = models.ForeignKey(ReportRoot)
    parent = models.ForeignKey('self', null=True, related_name='+')
    identifier = models.CharField(max_length=255, unique=True)
    attr = models.ManyToManyField(Attr)
    description = models.BinaryField(null=True)

    class Meta:
        db_table = 'report'


# Do we need it?
class ReportAttr(models.Model):
    report = models.ForeignKey(Report)
    attr = models.ForeignKey(Attr)

    class Meta:
        db_table = 'cache_report_attr'


class Computer(models.Model):
    description = models.TextField()

    class Meta:
        db_table = 'computer'


class Component(models.Model):
    name = models.CharField(max_length=255, unique=True)

    class Meta:
        db_table = 'component'


class Resource(models.Model):
    cpu_time = models.BigIntegerField()
    wall_time = models.BigIntegerField()
    memory = models.BigIntegerField()

    class Meta:
        db_table = 'resource'


class ReportComponent(Report):
<<<<<<< HEAD
    computer = models.ForeignKey(Computer, related_name='+')
    resource = models.ForeignKey(Resource, related_name='+', null=True)
    component = models.ForeignKey(Component, related_name='+')
=======
    computer = models.ForeignKey(Computer, related_name='computer_reports')
    component = models.ForeignKey(Component, related_name='component_reports')
    resource = models.ForeignKey(Resource,
                                 related_name='resource_report_set', null=True)
>>>>>>> c819be82
    log = models.BinaryField(null=True)
    data = models.BinaryField(null=True)
    start_date = models.DateTimeField()
    finish_date = models.DateTimeField(null=True)

    class Meta:
        db_table = 'report_component'


class ReportUnsafe(Report):
    error_trace = models.BinaryField()
    error_trace_processed = models.BinaryField()

    class Meta:
        db_table = 'report_unsafe'


class ReportSafe(Report):
    proof = models.BinaryField()

    class Meta:
        db_table = 'report_safe'


class ReportUnknown(Report):
    problem_description = models.BinaryField()

    class Meta:
        db_table = 'report_unknown'


class ReportComponentLeaf(models.Model):
    report = models.ForeignKey(ReportComponent)
    safe = models.ForeignKey(ReportSafe, null=True, related_name='+')
    unsafe = models.ForeignKey(ReportUnsafe, null=True, related_name='+')
    unknown = models.ForeignKey(ReportUnknown, null=True, related_name='+')

    class Meta:
        db_table = 'cache_report_component_report_leaf'


class Verdict(models.Model):
    report = models.OneToOneField(ReportRoot)
    unsafe = models.IntegerField(default=0)
    unsafe_bug = models.IntegerField(default=0)
    unsafe_target_bug = models.IntegerField(default=0)
    unsafe_false_positive = models.IntegerField(default=0)
    unsafe_unknown = models.IntegerField(default=0)
    unsafe_unassociated = models.IntegerField(default=0)
    unsafe_inconclusive = models.IntegerField(default=0)
    safe = models.IntegerField(default=0)
    safe_missed_bug = models.IntegerField(default=0)
    safe_incorrect_proof = models.IntegerField(default=0)
    safe_unknown = models.IntegerField(default=0)
    safe_unassociated = models.IntegerField(default=0)
    safe_inconclusive = models.IntegerField(default=0)
    unknown = models.IntegerField(default=0)

    class Meta:
        db_table = "cache_job_verdict"


class ComponentUnknown(models.Model):
    report = models.ForeignKey(ReportRoot)
    component = models.ForeignKey(Component,
                                  related_name='component_cache1_set')
    number = models.IntegerField(default=0)

    class Meta:
        db_table = 'cache_job_component_unknown'


class ComponentMarkUnknownProblem(models.Model):
    report = models.ForeignKey(ReportRoot)
    component = models.ForeignKey(Component,
                                  related_name='component_cache2_set')
    problem = models.ForeignKey(UnknownProblem, null=True, blank=True,
                                on_delete=models.SET_NULL, related_name='+')
    number = models.IntegerField(default=0)

    class Meta:
        db_table = 'cache_job_component_mark_unknown_problem'


class ComponentResource(models.Model):
    report = models.ForeignKey(ReportRoot)
    component = models.ForeignKey(Component, null=True, blank=True,
                                  on_delete=models.SET_NULL,
                                  related_name='component_cache3_set')
    resource = models.ForeignKey(Resource, related_name='resource_cache_set')

    class Meta:
        db_table = 'cache_job_component_resource'<|MERGE_RESOLUTION|>--- conflicted
+++ resolved
@@ -5,11 +5,7 @@
 
 
 class AttrName(models.Model):
-<<<<<<< HEAD
-    name = models.CharField(max_length=63)
-=======
     name = models.CharField(max_length=63, unique=True)
->>>>>>> c819be82
 
     class Meta:
         db_table = 'attr_name'
@@ -77,16 +73,10 @@
 
 
 class ReportComponent(Report):
-<<<<<<< HEAD
-    computer = models.ForeignKey(Computer, related_name='+')
-    resource = models.ForeignKey(Resource, related_name='+', null=True)
-    component = models.ForeignKey(Component, related_name='+')
-=======
     computer = models.ForeignKey(Computer, related_name='computer_reports')
     component = models.ForeignKey(Component, related_name='component_reports')
     resource = models.ForeignKey(Resource,
                                  related_name='resource_report_set', null=True)
->>>>>>> c819be82
     log = models.BinaryField(null=True)
     data = models.BinaryField(null=True)
     start_date = models.DateTimeField()
